--- conflicted
+++ resolved
@@ -848,23 +848,19 @@
                "Topic :: Scientific/Engineering :: Visualization",
                ]
 
-<<<<<<< HEAD
-install_requires = ["numpy", "matplotlib", "fisx>=1.1.4", "silx>=0.7.0"]
-=======
 # install requires for non-GUI usage
 install_requires = ["numpy",
                     "matplotlib>1.0",
                     "fisx>=1.1.4",
-                    "h5py"]
+                    "h5py",
+                    "silx>=0.7"]
 if use_gui():
     # install requires with all easy-to-provide GUI functionality
     # plese take a look at requirements.txt for detailed explanation
     install_requires += ["PyOpenGL",
                          "qtconsole",
-                         "PyQt5",   # either PyQt4 or PySide supported too
-                         "silx>=0.7"]
-
->>>>>>> 9f234ca3
+                         "PyQt5"]   # either PyQt4 or PySide supported too
+
 setup_requires = ["numpy"]
 
 distrib = setup(name="PyMca5",
