--- conflicted
+++ resolved
@@ -2,7 +2,7 @@
 #
 # The PyMca X-Ray Fluorescence Toolkit
 #
-# Copyright (c) 2004-2014 European Synchrotron Radiation Facility
+# Copyright (c) 2004-2018 European Synchrotron Radiation Facility
 #
 # This file is part of the PyMca X-ray Fluorescence Toolkit developed at
 # the ESRF by the Software group.
@@ -33,12 +33,9 @@
 import os
 import numpy
 import time
-<<<<<<< HEAD
 import logging
 _logger = logging.getLogger(__name__)
-=======
 import sys
->>>>>>> 0d16611d
 
 try:
     from PyMca5.PyMcaIO import EdfFile
@@ -57,12 +54,6 @@
         text_dtype = h5py.special_dtype(vlen=str)
 except ImportError:
     HDF5 = False
-
-<<<<<<< HEAD
-
-=======
-DEBUG = 0
->>>>>>> 0d16611d
 
 
 def to_unicode(s):
@@ -339,19 +330,12 @@
                                       chunks=(1, chunk1, chunk2),
                                       compression=compression)
     else:
-<<<<<<< HEAD
         #no chunking
         _logger.debug("Saving not compressed and not chunked dataset")
-=======
-        # no chunking
-        if DEBUG:
-            print("Saving not compressed and not chunked dataset")
->>>>>>> 0d16611d
         data = nxData.require_dataset(buffername,
                                       shape=shape,
                                       dtype=dtype,
                                       compression=None)
-    # data.attrs['signal'] = numpy.int32(1)
     nxData.attrs['signal'] = to_unicode(buffername)
     if interpretation is not None:
         data.attrs['interpretation'] = to_unicode(interpretation)
@@ -397,13 +381,9 @@
             else:
                 tmpData = data[:, :, i].astype(dtype)
             outfileInstance.writeImage(tmpData, info={'Title': labels[i]})
-<<<<<<< HEAD
             if (ndata > 10):
+                print("Saved image %d of %d" % (i + 1, ndata))
                 _logger.info("Saved image %d of %d", i + 1, ndata)
-=======
-            if ndata > 10:
-                print("Saved image %d of %d" % (i + 1, ndata))
->>>>>>> 0d16611d
     elif mcaindex == 1:
         for i in range(ndata):
             if i == 1:
@@ -413,13 +393,9 @@
             else:
                 tmpData = data[:, i, :].astype(dtype)
             outfileInstance.writeImage(tmpData, info={'Title': labels[i]})
-<<<<<<< HEAD
             if (ndata > 10):
                 _logger.info("Saved image %d of %d", i + 1, ndata)
-=======
-            if ndata > 10:
                 print("Saved image %d of %d" % (i + 1, ndata))
->>>>>>> 0d16611d
     else:
         for i in range(ndata):
             if i == 1:
@@ -429,14 +405,10 @@
             else:
                 tmpData = data[i].astype(dtype)
             outfileInstance.writeImage(tmpData, info={'Title': labels[i]})
-<<<<<<< HEAD
             if (ndata > 10):
                 _logger.info("Saved image %d of %d",
                              i + 1, ndata)
-=======
-            if ndata > 10:
                 print("Saved image %d of %d" % (i + 1, ndata))
->>>>>>> 0d16611d
     outfileInstance.close()  # force file close
 
 
@@ -486,14 +458,8 @@
         if modify:
             if interpretation in [b"image", u"image"]:
                 if compression:
-<<<<<<< HEAD
                     _logger.debug("Saving compressed and chunked dataset")
                     #risk of taking a 10 % more space in disk
-=======
-                    if DEBUG:
-                        print("Saving compressed and chunked dataset")
-                    # risk of taking a 10 % more space in disk
->>>>>>> 0d16611d
                     chunk1 = int(shape[1] / 10)
                     if chunk1 == 0:
                         chunk1 = shape[1]
@@ -512,14 +478,8 @@
                                                   chunks=(1, chunk1, chunk2),
                                                   compression=compression)
                 else:
-<<<<<<< HEAD
                     _logger.debug("Saving not compressed and not chunked dataset")
                     #print not compressed -> Not chunked
-=======
-                    if DEBUG:
-                        print("Saving not compressed and not chunked dataset")
-                    # print not compressed -> Not chunked
->>>>>>> 0d16611d
                     dset = nxData.require_dataset('data',
                                                   shape=shape,
                                                   dtype=dtype,
@@ -559,23 +519,12 @@
                 # to save the images as spectra. This is a very fast saving, but
                 # the performance is awful when reading.
                 if compression:
-<<<<<<< HEAD
                     _logger.debug("Saving compressed and chunked dataset")
                     dset = nxData.require_dataset('data',
                                shape=shape,
                                dtype=dtype,
                                chunks=(shape[0], shape[1], 1),
                                compression=compression)
-=======
-                    if DEBUG:
-                        print("Saving compressed and chunked dataset")
-                    dset = nxData.require_dataset(
-                            'data',
-                            shape=shape,
-                            dtype=dtype,
-                            chunks=(shape[0], shape[1], 1),
-                            compression=compression)
->>>>>>> 0d16611d
                 else:
                     _logger.debug("Saving not compressed and not chunked dataset")
                     dset = nxData.require_dataset('data',
