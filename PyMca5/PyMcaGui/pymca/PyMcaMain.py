#!/usr/bin/env python
#/*##########################################################################
# Copyright (C) 2004-2015 V.A. Sole, European Synchrotron Radiation Facility
#
# This file is part of the PyMca X-ray Fluorescence Toolkit developed at
# the ESRF by the Software group.
#
# Permission is hereby granted, free of charge, to any person obtaining a copy
# of this software and associated documentation files (the "Software"), to deal
# in the Software without restriction, including without limitation the rights
# to use, copy, modify, merge, publish, distribute, sublicense, and/or sell
# copies of the Software, and to permit persons to whom the Software is
# furnished to do so, subject to the following conditions:
#
# The above copyright notice and this permission notice shall be included in
# all copies or substantial portions of the Software.
#
# THE SOFTWARE IS PROVIDED "AS IS", WITHOUT WARRANTY OF ANY KIND, EXPRESS OR
# IMPLIED, INCLUDING BUT NOT LIMITED TO THE WARRANTIES OF MERCHANTABILITY,
# FITNESS FOR A PARTICULAR PURPOSE AND NONINFRINGEMENT. IN NO EVENT SHALL THE
# AUTHORS OR COPYRIGHT HOLDERS BE LIABLE FOR ANY CLAIM, DAMAGES OR OTHER
# LIABILITY, WHETHER IN AN ACTION OF CONTRACT, TORT OR OTHERWISE, ARISING FROM,
# OUT OF OR IN CONNECTION WITH THE SOFTWARE OR THE USE OR OTHER DEALINGS IN
# THE SOFTWARE.
#
#############################################################################*/
__author__ = "V.A. Sole - ESRF Data Analysis"
__contact__ = "sole@esrf.fr"
__license__ = "MIT"
__copyright__ = "European Synchrotron Radiation Facility, Grenoble, France"
import sys, getopt
import traceback
if sys.platform == 'win32':
    import ctypes
    from ctypes.wintypes import MAX_PATH
nativeFileDialogs = None
DEBUG = 0
backend=None
if __name__ == '__main__':
    options     = '-f'
    longoptions = ['spec=',
                   'shm=',
                   'debug=',
                   'qt=',
                   'backend=',
                   'nativefiledialogs=',
                   'PySide=']
    try:
        opts, args = getopt.getopt(
                     sys.argv[1:],
                     options,
                     longoptions)
    except getopt.error:
        print(sys.exc_info()[1])
        sys.exit(1)

    keywords={}
    debugreport = 0
    qtversion = '4'
    for opt, arg in opts:
        if  opt in ('--spec'):
            keywords['spec'] = arg
        elif opt in ('--shm'):
            keywords['shm']  = arg
        elif opt in ('--debug'):
            debugreport = 1
            DEBUG = 1
        elif opt in ('-f'):
            keywords['fresh'] = 1
        elif opt in ('--qt'):
            qtversion = arg
        elif opt in ('--backend'):
            backend = arg
        elif opt in ('--nativefiledialogs'):
            if int(arg):
                nativeFileDialogs = True
            else:
                nativeFileDialogs = False
        elif opt in ('--PySide'):
            import PySide
    if qtversion == '3':
        raise NotImplementedError("Qt3 is not longer supported")

from PyMca5.PyMcaGui import PyMcaQt as qt
from PyMca5.PyMcaGui.pymca import PyMcaMdi
IconDict = PyMcaMdi.IconDict
if hasattr(qt, "QString"):
    QString = qt.QString
else:
    QString = qt.safe_str

QTVERSION = qt.qVersion()

try:
    from PyMca5.PyMcaGui.physics.xrf import XRFMCPyMca
    XRFMC_FLAG = True
except:
    XRFMC_FLAG = False

try:
    from PyMca5.PyMcaGui.pymca import SumRulesTool
    SUMRULES_FLAG = True
except:
    SUMRULES_FLAG = False

import PyMca5
from PyMca5.PyMcaGui.pymca.PyMca_help import HelpDict
from PyMca5 import PyMcaDataDir
import os
__version__ = PyMca5.version()

if __name__ == "__main__":
    app = qt.QApplication(sys.argv)
    strlist = qt.QStyleFactory.keys()
    if sys.platform == "win32":
        for item in strlist:
            text = str(item)
            if text == "WindowsXP":
                style = qt.QStyleFactory.create(item)
                app.setStyle(style)
                break
    # TODO why this strange test
    if 1 or QTVERSION < '4.0.0':
        winpalette = qt.QPalette(qt.QColor(230,240,249),qt.QColor(238,234,238))
        app.setPalette(winpalette)
    else:
        palette = app.palette()
        role = qt.QPalette.Window           #this is the background
        palette.setColor(role, qt.QColor(238,234,238))
        app.setPalette(palette)

    mpath = PyMcaDataDir.PYMCA_DATA_DIR
    if mpath[-3:] == "exe":
        mpath = os.path.dirname(mpath)

    fname = os.path.join(mpath,'PyMcaSplashImage.png')
    if not os.path.exists(fname):
       while len(mpath) > 3:
         fname = os.path.join(mpath,'PyMcaSplashImage.png')
         if not os.path.exists(fname):
             mpath = os.path.dirname(mpath)
         else:
             break
    if os.path.exists(fname):
        pixmap = qt.QPixmap(QString(fname))
        splash  = qt.QSplashScreen(pixmap)
    else:
        splash = qt.QSplashScreen()
    splash.show()
    splash.raise_()
    from PyMca5.PyMcaGui.pymca import ChangeLog
    font = splash.font()
    font.setBold(1)
    splash.setFont(font)
    splash.showMessage( 'PyMca %s' % __version__,
            qt.Qt.AlignLeft|qt.Qt.AlignBottom,
            qt.Qt.white)
    if sys.platform == "darwin":
        qApp = qt.QApplication.instance()
        qApp.processEvents()

from PyMca5.PyMcaGraph.Plot import Plot
from PyMca5.PyMcaGui.pymca import ScanWindow
from PyMca5.PyMcaGui.pymca import McaWindow

from PyMca5.PyMcaGui.pymca import PyMcaImageWindow
from PyMca5.PyMcaGui.pymca import PyMcaHKLImageWindow
try:
    #This is to make sure it is properly frozen
    #and that Object3D is fully supported
    import OpenGL.GL
    #import Object3D.SceneGLWindow as SceneGLWindow
    import PyMca5.PyMcaGui.pymca.PyMcaGLWindow as SceneGLWindow
    OBJECT3D = False
<<<<<<< HEAD
    if ("PyQt4.QtOpenGL" in sys.modules) or ("PySide.QtOpenGL") in sys.modules or "PyQt5.QtOpenGL" in sys.modules:
=======
    if ("PyQt4.QtOpenGL" in sys.modules) or \
       ("PySide.QtOpenGL") in sys.modules or \
       ("PyQt5.QtOpenGL") in sys.modules:
>>>>>>> 842604df
        OBJECT3D = True
except:
    OBJECT3D = False
from PyMca5.PyMcaGui.pymca import QDispatcher
from PyMca5.PyMcaGui import ElementsInfo
from PyMca5.PyMcaGui import PeakIdentifier
from PyMca5.PyMcaGui.pymca import PyMcaBatch
###########import Fit2Spec
from PyMca5.PyMcaGui.pymca import Mca2Edf
try:
    from PyMca5.PyMcaGui.pymca import QStackWidget
    from PyMca5.PyMcaGui.pymca import StackSelector
    STACK = True
except:
    STACK = False
from PyMca5.PyMcaGui.pymca import PyMcaPostBatch
from PyMca5.PyMcaGui import RGBCorrelator
from PyMca5.PyMcaGui import MaterialEditor

from PyMca5.PyMcaIO import ConfigDict
from PyMca5 import PyMcaDirs

XIA_CORRECT = False
if QTVERSION > '4.3.0':
    try:
        from PyMca5.PyMcaCore import XiaCorrect
        XIA_CORRECT = True
    except:
        pass

SOURCESLIST = QDispatcher.QDataSource.source_types.keys()

class PyMcaMain(PyMcaMdi.PyMcaMdi):
    def __init__(self, parent=None, name="PyMca", fl=None,**kw):
            if fl is None:
                fl = qt.Qt.WA_DeleteOnClose
            PyMcaMdi.PyMcaMdi.__init__(self, parent, name, fl)
            maxheight = qt.QDesktopWidget().height()
            if maxheight < 799:
                self.setMinimumHeight(int(0.8*maxheight))
                self.setMaximumHeight(int(0.9*maxheight))
            self.setWindowTitle(name)
            self.setWindowIcon(qt.QIcon(qt.QPixmap(IconDict['gioconda16'])))
            self.changeLog = None

            self._widgetDict = {}
            self.initSourceBrowser()
            self.initSource()

            self.elementsInfo= None
            self.attenuationTool =  None
            self.identifier  = None
            self.__batch     = None
            self.__mca2Edf   = None
            self.__fit2Spec  = None
            self.__correlator  = None
            self.__imagingTool = None
            self._xrfmcTool = None
            self._sumRulesTool = None
            self.openMenu = qt.QMenu()
            self.openMenu.addAction("PyMca Configuration", self.openSource)
            self.openMenu.addAction("Data Source",
                         self.sourceWidget.sourceSelector._openFileSlot)
            self.openMenu.addAction("Load Training Data",
                                        self.loadTrainingData)


            self.__useTabWidget = True

            if not self.__useTabWidget:
                self.mcaWindow = McaWindow.McaWidget(self.mdi)
                self.scanWindow = ScanWindow.ScanWindow(self.mdi)
                self.imageWindowDict = None
                self.connectDispatcher(self.mcaWindow, self.sourceWidget)
                self.connectDispatcher(self.scanWindow, self.sourceWidget)
                self.mdi.addWindow(self.mcaWindow)
                self.mdi.addWindow(self.scanWindow)
            else:
                if backend is not None:
                    Plot.defaultBackend = backend
                self.mainTabWidget = qt.QTabWidget(self.mdi)
                self.mainTabWidget.setWindowTitle("Main Window")
                self.mcaWindow = McaWindow.McaWindow(backend=backend)
                self.scanWindow = ScanWindow.ScanWindow(info=True,
                                                        backend=backend)
                self.scanWindow._togglePointsSignal()
                if OBJECT3D:
                    self.glWindow = SceneGLWindow.SceneGLWindow()
                self.mainTabWidget.addTab(self.mcaWindow, "MCA")
                self.mainTabWidget.addTab(self.scanWindow, "SCAN")
                if OBJECT3D:
                    self.mainTabWidget.addTab(self.glWindow, "OpenGL")
                if QTVERSION < '5.0.0':
                    self.mdi.addWindow(self.mainTabWidget)
                else:
                    self.mdi.addSubWindow(self.mainTabWidget)
                #print "Markus patch"
                #self.mainTabWidget.show()
                #print "end Markus patch"
                self.mainTabWidget.showMaximized()
                if False:
                    self.connectDispatcher(self.mcaWindow, self.sourceWidget)
                    self.connectDispatcher(self.scanWindow, self.sourceWidget)
                else:
                    self.imageWindowDict = {}
                    self.imageWindowCorrelator = None
                    self.sourceWidget.sigAddSelection.connect( \
                             self.dispatcherAddSelectionSlot)
                    self.sourceWidget.sigRemoveSelection.connect( \
                             self.dispatcherRemoveSelectionSlot)
                    self.sourceWidget.sigReplaceSelection.connect( \
                             self.dispatcherReplaceSelectionSlot)
                    self.mainTabWidget.currentChanged[int].connect( \
                        self.currentTabIndexChanged)

            self.sourceWidget.sigOtherSignals.connect( \
                         self.dispatcherOtherSignalsSlot)
            if 0:
                if 'shm' in kw:
                    if len(kw['shm']) >= 8:
                        if kw['shm'][0:8] in ['MCA_DATA', 'XIA_DATA']:
                            self.mcaWindow.showMaximized()
                            self.toggleSource()
                else:
                    self.mcaWindow.showMaximized()
            currentConfigDict = ConfigDict.ConfigDict()
            try:
                defaultFileName = self.__getDefaultSettingsFile()
                self.configDir  = os.path.dirname(defaultFileName)
            except:
                if not ('fresh' in kw):
                    raise
            if not ('fresh' in kw):
                if os.path.exists(defaultFileName):
                    currentConfigDict.read(defaultFileName)
                    self.setConfig(currentConfigDict)
            if ('spec' in kw) and ('shm' in kw):
                if len(kw['shm']) >= 8:
                    #if kw['shm'][0:8] in ['MCA_DATA', 'XIA_DATA']:
                    if kw['shm'][0:8] in ['MCA_DATA']:
                        #self.mcaWindow.showMaximized()
                        self.toggleSource()
                        self._startupSelection(source=kw['spec'],
                                                selection=kw['shm'])
                    else:
                        self._startupSelection(source=kw['spec'],
                                                selection=None)
                else:
                     self._startupSelection(source=kw['spec'],
                                                selection=None)

    def connectDispatcher(self, viewer, dispatcher = None):
        #I could connect sourceWidget to myself and then
        #pass the selections to the active window!!
        #That will be made in a next iteration I guess
        if dispatcher is None:
            dispatcher = self.sourceWidget
        dispatcher.sigAddSelection.connect(viewer._addSelection)
        dispatcher.sigRemoveSelection.connect(viewer._removeSelection)
        dispatcher.sigReplaceSelection.connect(viewer._replaceSelection)

    def currentTabIndexChanged(self, index):
        legend = "%s" % self.mainTabWidget.tabText(index)
        for key in self.imageWindowDict.keys():
            if key == legend:
                value = True
            else:
                value = False
            self.imageWindowDict[key].setPlotEnabled(value)

    def _is2DSelection(self, ddict):
        if 'imageselection' in ddict:
            if ddict['imageselection']:
                return True
        if 'selection' in ddict:
            if ddict['selection'] is None:
                return False
            if 'selectiontype' in ddict['selection']:
                if ddict['selection']['selectiontype'] == '2D':
                    return True
        return False

    def _is3DSelection(self, ddict):
        if self._is2DSelection(ddict):
            return False

        if 'selection' in ddict:
            if ddict['selection'] is None:
                return False
            if 'selectiontype' in ddict['selection']:
                if ddict['selection']['selectiontype'] == '3D':
                    return True

            if 'x' in ddict['selection']:
                if ddict['selection']['x'] is not None:
                    if len(ddict['selection']['x']) > 1:
                        return True
        return False

    def _isStackSelection(self, ddict):
        if self._is2DSelection(ddict):
            return False
        if self._is3DSelection(ddict):
            return False
        if 'selection' in ddict:
            if ddict['selection'] is None:
                return False
            if 'selectiontype' in ddict['selection']:
                if ddict['selection']['selectiontype'] == 'STACK':
                    return True
        return False


    def dispatcherAddSelectionSlot(self, ddict):
        if self.__useTabWidget:
            if self.mainTabWidget.isHidden():
                #make sure it is visible in case of being closed
                self.mainTabWidget.show()
        if DEBUG:
            self._dispatcherAddSelectionSlot(ddict)
        else:
            try:
                self._dispatcherAddSelectionSlot(ddict)
            except:
                msg = qt.QMessageBox(self)
                msg.setIcon(qt.QMessageBox.Critical)
                msg.setText("Error: %s" % sys.exc_info()[1])
                msg.setInformativeText(str(sys.exc_info()[1]))
                msg.setDetailedText(traceback.format_exc())
                msg.exec_()

    def _dispatcherAddSelectionSlot(self, dictOrList):
        if DEBUG:
            print("self._dispatcherAddSelectionSlot(ddict), ddict = ", dictOrList)
        if type(dictOrList) == type([]):
            ddict = dictOrList[0]
        else:
            ddict = dictOrList

        toadd = False
        if self._is2DSelection(ddict):
            if DEBUG:
                print("2D selection")
            if self.imageWindowCorrelator is None:
                self.imageWindowCorrelator = RGBCorrelator.RGBCorrelator()
                #toadd = True
            title  = "ImageWindow RGB Correlator"
            self.imageWindowCorrelator.setWindowTitle(title)
            legend = ddict['legend']
            if legend not in self.imageWindowDict.keys():
                hkl = False
                try:
                    motor_mne = ddict['dataobject'].info['motor_mne'].split()
                    if ('phi' in motor_mne) and ('chi' in motor_mne):
                        if ('mu'  in motor_mne) and ('gam' in motor_mne) :
                           if 'del' in motor_mne:
                               #SIXC
                               hkl = True
                        if ('tth' in motor_mne) and ('th' in motor_mne):
                            #FOURC
                            hkl = True
                except:
                    pass
                if hkl:
                    imageWindow = PyMcaHKLImageWindow.PyMcaHKLImageWindow(name = legend,
                                correlator = self.imageWindowCorrelator,
                                scanwindow=self.scanWindow)
                else:
                    imageWindow = PyMcaImageWindow.PyMcaImageWindow(name = legend,
                                correlator = self.imageWindowCorrelator,
                                scanwindow=self.scanWindow)
                self.imageWindowDict[legend] = imageWindow

                imageWindow.sigAddImageClicked.connect( \
                     self.imageWindowCorrelator.addImageSlot)
                imageWindow.sigRemoveImageClicked.connect( \
                     self.imageWindowCorrelator.removeImageSlot)
                imageWindow.sigReplaceImageClicked.connect( \
                     self.imageWindowCorrelator.replaceImageSlot)
                self.mainTabWidget.addTab(imageWindow, legend)
                if toadd:
                    self.mainTabWidget.addTab(self.imageWindowCorrelator,
                        "RGB Correlator")
                self.imageWindowDict[legend].setPlotEnabled(False)
                self.imageWindowDict[legend]._addSelection(ddict)
                self.mainTabWidget.setCurrentWidget(imageWindow)
                #self.imageWindowDict[legend].setPlotEnabled(True)
                return
            if self.mainTabWidget.indexOf(self.imageWindowDict[legend]) < 0:
                self.mainTabWidget.addTab(self.imageWindowDict[legend],
                                          legend)
                self.imageWindowDict[legend].setPlotEnabled(False)
                self.imageWindowDict[legend]._addSelection(ddict)
                self.mainTabWidget.setCurrentWidget(self.imageWindowDict\
                                                        [legend])
            else:
                self.imageWindowDict[legend]._addSelection(ddict)
        elif self._isStackSelection(ddict):
            if DEBUG:
                print("Stack selection")
            legend = ddict['legend']
            widget = QStackWidget.QStackWidget()
            widget.notifyCloseEventToWidget(self)
            widget.setStack(ddict['dataobject'])
            widget.setWindowTitle(legend)
            widget.show()
            self._widgetDict[id(widget)] = widget
        else:
            if OBJECT3D:
                if ddict['dataobject'].info['selectiontype'] == "1D":
                    if DEBUG:
                        print("1D selection")
                    self.mcaWindow._addSelection(dictOrList)
                    self.scanWindow._addSelection(dictOrList)
                else:
                    if DEBUG:
                        print("3D selection")
                    self.mainTabWidget.setCurrentWidget(self.glWindow)
                    self.glWindow._addSelection(dictOrList)
            else:
                if DEBUG:
                    print("1D selection")
                self.mcaWindow._addSelection(dictOrList)
                self.scanWindow._addSelection(dictOrList)

    def dispatcherRemoveSelectionSlot(self, ddict):
        try:
            return self._dispatcherRemoveSelectionSlot(ddict)
        except:
            msg = qt.QMessageBox(self)
            msg.setIcon(qt.QMessageBox.Critical)
            msg.setText("Error: %s" % sys.exc_info()[1])
            msg.exec_()


    def _dispatcherRemoveSelectionSlot(self, dictOrList):
        if DEBUG:
            print("self.dispatcherRemoveSelectionSlot(ddict), ddict = ",ddict)
        if type(dictOrList) == type([]):
            ddict = dictOrList[0]
        else:
            ddict = dictOrList
        if self._is2DSelection(ddict):
            legend = ddict['legend']
            if legend in self.imageWindowDict.keys():
                index = self.mainTabWidget.indexOf(self.imageWindowDict[legend])
                if index >0:
                    self.imageWindowDict[legend].close()
                    self.imageWindowDict[legend].setParent(None)
                    self.mainTabWidget.removeTab(index)
                    self.imageWindowDict[legend]._removeSelection(ddict)
                    del self.imageWindowDict[legend]
        elif self._is3DSelection(ddict):
            self.glWindow._removeSelection(dictOrList)
        else:
            self.mcaWindow._removeSelection(dictOrList)
            self.scanWindow._removeSelection(dictOrList)

    def dispatcherReplaceSelectionSlot(self, ddict):
        try:
            return self._dispatcherReplaceSelectionSlot(ddict)
        except:
            msg = qt.QMessageBox(self)
            msg.setIcon(qt.QMessageBox.Critical)
            msg.setText("Error: %s" % sys.exc_info()[1])
            msg.exec_()

    def _dispatcherReplaceSelectionSlot(self, dictOrList):
        if DEBUG:
            print("self.dispatcherReplaceSelectionSlot(ddict), ddict = ", dictOrList)
        if type(dictOrList) == type([]):
            ddict = dictOrList[0]
        else:
            ddict = dictOrList
        if self._is2DSelection(ddict):
            legend = ddict['legend']
            for key in list(self.imageWindowDict.keys()):
                index = self.mainTabWidget.indexOf(self.imageWindowDict[key])
                if key == legend:
                    continue
                if index >= 0:
                    self.imageWindowDict[key].close()
                    self.imageWindowDict[key].setParent(None)
                    self.mainTabWidget.removeTab(index)
                    self.imageWindowDict[key]._removeSelection(ddict)
                    del self.imageWindowDict[key]
            if legend in self.imageWindowDict.keys():
                self.imageWindowDict[legend].setPlotEnabled(False)
            self.dispatcherAddSelectionSlot(ddict)
            index = self.mainTabWidget.indexOf(self.imageWindowDict[legend])
            if index != self.mainTabWidget.currentIndex():
                self.mainTabWidget.setCurrentWidget(self.imageWindowDict[legend])
            if legend in self.imageWindowDict.keys():
                # force an update
                self.imageWindowDict[legend].setPlotEnabled(True)
                self.imageWindowDict[legend].setPlotEnabled(False)
        elif self._is3DSelection(ddict):
            self.glWindow._replaceSelection(dictOrList)
        else:
            self.mcaWindow._replaceSelection(dictOrList)
            self.scanWindow._replaceSelection(dictOrList)

    def dispatcherOtherSignalsSlot(self, dictOrList):
        if DEBUG:
            print("self.dispatcherOtherSignalsSlot(ddict), ddict = ",dictOrList)
        if type(dictOrList) == type([]):
            ddict = dictOrList[0]
        else:
            ddict = dictOrList
        if not self.__useTabWidget:
            return
        if ddict['event'] == "SelectionTypeChanged":
            if ddict['SelectionType'].upper() == "COUNTERS":
                self.mainTabWidget.setCurrentWidget(self.scanWindow)
                return
            for i in range(self.mainTabWidget.count()):
                if str(self.mainTabWidget.tabText(i)) == \
                                   ddict['SelectionType']:
                    self.mainTabWidget.setCurrentIndex(i)
            return
        if ddict['event'] == "SourceTypeChanged":
            pass
            return
        if DEBUG:
            print("Unhandled dict")

    def setConfig(self, configDict):
        if 'PyMca' in configDict:
            self.__configurePyMca(configDict['PyMca'])
        if 'ROI' in configDict:
            self.__configureRoi(configDict['ROI'])
        if 'Elements' in configDict:
            self.__configureElements(configDict['Elements'])
        if 'Fit' in configDict:
            self.__configureFit(configDict['Fit'])
        if 'ScanSimpleFit' in configDict:
            self.__configureScanSimpleFit(configDict['ScanSimpleFit'])
        if 'ScanCustomFit' in configDict:
            self.__configureScanCustomFit(configDict['ScanCustomFit'])

    def getConfig(self):
        d = {}
        d['PyMca']    = {}
        d['PyMca']['VERSION']   = __version__
        d['PyMca']['ConfigDir'] = self.configDir
        d['PyMca']['nativeFileDialogs'] = PyMcaDirs.nativeFileDialogs

        #geometry
        d['PyMca']['Geometry']  ={}
        r = self.geometry()
        d['PyMca']['Geometry']['MainWindow'] = [r.x(), r.y(), r.width(), r.height()]
        r = self.splitter.sizes()
        d['PyMca']['Geometry']['Splitter'] = r
        r = self.mcaWindow.geometry()
        d['PyMca']['Geometry']['McaWindow'] = [r.x(), r.y(), r.width(), r.height()]

        #sources
        d['PyMca']['Sources'] = {}
        d['PyMca']['Sources']['lastFileFilter'] = self.sourceWidget.sourceSelector.lastFileFilter
        for source in SOURCESLIST:
            d['PyMca'][source] = {}
            if self.sourceWidget.sourceSelector.lastInputDir is not None:
                d['PyMca'][source]['lastInputDir'] = self.sourceWidget.sourceSelector.lastInputDir
                try:
                    PyMcaDirs.inputDir = self.sourceWidget.sourceSelector.lastInputDir
                except ValueError:
                    pass
            else:
                d['PyMca'][source]['lastInputDir'] = "None"
            if source == "SpecFile":
                d['PyMca'][source]['SourceName'] = []
                for key in self.sourceWidget.sourceList:
                    if key.sourceType == source:
                        d['PyMca'][source]['SourceName'].append(key.sourceName)
            elif source == "EdfFile":
                d['PyMca'][source]['SourceName'] = []
                for key in self.sourceWidget.sourceList:
                    if key.sourceType == source:
                        d['PyMca'][source]['SourceName'].append(key.sourceName)
                    #if key == "EDF Stack":
                    #    d['PyMca'][source]['SourceName'].append(self.sourceWidget.selectorWidget[source]._edfstack)
                    #else:
                    #    d['PyMca'][source]['SourceName'].append(self.sourceWidget.selectorWidget[source].mapComboName[key])
            elif source == "HDF5":
                d['PyMca'][source]['SourceName'] = []
                for key in self.sourceWidget.sourceList:
                    if key.sourceType == source:
                        d['PyMca'][source]['SourceName'].append(key.sourceName)
            selectorWidget = self.sourceWidget.selectorWidget[source]
            if hasattr(selectorWidget,'setWidgetConfiguration'):
                d['PyMca'][source]['WidgetConfiguration'] = selectorWidget.getWidgetConfiguration()

            #d['PyMca'][source]['Selection'] = self.sourceWidget[source].getSelection()

        # McaWindow calibrations
        d["PyMca"]["McaWindow"] = {}
        d["PyMca"]["McaWindow"]["calibrations"] = self.mcaWindow.getCalibrations()

        #ROIs
        d['ROI']={}
        if self.mcaWindow.roiWidget is None:
            roilist = []
            roidict = {}
        else:
            roilist, roidict = self.mcaWindow.roiWidget.getROIListAndDict()
        d['ROI']['roilist'] = roilist
        d['ROI']['roidict'] = {}
        d['ROI']['roidict'].update(roidict)

        #fit related
        d['Elements'] = {}
        d['Elements']['Material'] = {}
        d['Elements']['Material'].update(ElementsInfo.Elements.Material)
        d['Fit'] = {}
        if self.mcaWindow.advancedfit.configDir is not None:
            d['Fit'] ['ConfigDir'] = self.mcaWindow.advancedfit.configDir * 1
        d['Fit'] ['Configuration'] = {}
        d['Fit'] ['Configuration'].update(self.mcaWindow.advancedfit.mcafit.configure())
        d['Fit'] ['Information'] = {}
        d['Fit'] ['Information'].update(self.mcaWindow.advancedfit.info)
        d['Fit'] ['LastFit'] = {}
        d['Fit'] ['LastFit']['hidden'] = self.mcaWindow.advancedfit.isHidden()
        d['Fit'] ['LastFit']['xdata0'] = self.mcaWindow.advancedfit.mcafit.xdata0
        d['Fit'] ['LastFit']['ydata0'] = self.mcaWindow.advancedfit.mcafit.ydata0
        d['Fit'] ['LastFit']['sigmay0']= self.mcaWindow.advancedfit.mcafit.sigmay0
        d['Fit'] ['LastFit']['fitdone']= self.mcaWindow.advancedfit._fitdone()
        #d['Fit'] ['LastFit']['fitdone']= 1
        #d['Fit'] ['LastFit']['xmin'] = self.mcaWindow.advancedfit.mcafit.sigma0
        #d['Fit'] ['LastFit']['xmax'] = self.mcaWindow.advancedfit.mcafit.sigma0

        #ScanFit related
        d['ScanSimpleFit'] = {}
        d['ScanSimpleFit']['Configuration'] = {}
        if DEBUG:
                  d['ScanSimpleFit']['Configuration'].update(\
                      self.scanWindow.scanFit.getConfiguration())
        else:
            try:
                  d['ScanSimpleFit']['Configuration'].update(\
                      self.scanWindow.scanFit.getConfiguration())
            except:
                print("Error getting ScanFint configuration")
        return d

    def saveConfig(self, config, filename = None):
        d = ConfigDict.ConfigDict()
        d.update(config)
        if filename is None:
            filename = self.__getDefaultSettingsFile()
        d.write(filename)

    def __configurePyMca(self, ddict):
        savedVersion = ddict.get("VERSION", '4.7.2')
        if 'ConfigDir' in ddict:
            self.configDir = ddict['ConfigDir']

        if 'Geometry' in ddict:
            r = qt.QRect(*ddict['Geometry']['MainWindow'])
            self.setGeometry(r)
            key = 'Splitter'
            if key in ddict['Geometry'].keys():
                self.splitter.setSizes(ddict['Geometry'][key])
            if hasattr(self.mcaWindow, "graph"):
                # this was the way of working of 4.x.x versions
                key = 'McaWindow'
                if key in ddict['Geometry'].keys():
                    r = qt.QRect(*ddict['Geometry']['McaWindow'])
                    self.mcaWindow.setGeometry(r)
                key = 'McaGraph'
                if key in ddict['Geometry'].keys():
                    r = qt.QRect(*ddict['Geometry']['McaGraph'])
                    self.mcaWindow.graph.setGeometry(r)
                self.show()
            qApp = qt.QApplication.instance()
            qApp.processEvents()
            qt.qApp.postEvent(self, qt.QResizeEvent(qt.QSize(ddict['Geometry']['MainWindow'][2]+1,
                                                          ddict['Geometry']['MainWindow'][3]+1),
                                                 qt.QSize(ddict['Geometry']['MainWindow'][2],
                                                          ddict['Geometry']['MainWindow'][3])))
            self.mcaWindow.showMaximized()

        native = ddict.get('nativeFileDialogs', True)
        if native in ["False", "0", 0]:
            native = False
        PyMcaDirs.nativeFileDialogs = native

        if 'Sources' in ddict:
            if 'lastFileFilter' in ddict['Sources']:
                self.sourceWidget.sourceSelector.lastFileFilter = ddict['Sources']['lastFileFilter']
        for source in SOURCESLIST:
            if source in ddict:
                if 'lastInputDir' in ddict[source]:
                    if ddict[source] ['lastInputDir'] != "None":
                        self.sourceWidget.sourceSelector.lastInputDir =  ddict[source] ['lastInputDir']
                        try:
                            PyMcaDirs.inputDir = ddict[source] ['lastInputDir']
                        except ValueError:
                            pass
                if 'SourceName' in ddict[source]:
                    if type(ddict[source]['SourceName']) != type([]):
                        ddict[source]['SourceName'] = [ddict[source]['SourceName'] * 1]
                    for SourceName0 in ddict[source]['SourceName']:
                        if type(SourceName0) == type([]):
                            SourceName = SourceName0[0]
                        else:
                            SourceName = SourceName0
                        if len(SourceName):
                            try:
                                if not os.path.exists(SourceName):
                                    continue
                                self.sourceWidget.sourceSelector.openFile(SourceName, justloaded =1)
                                continue
                                #This event is not needed
                                ndict = {}
                                ndict["event"] = "NewSourceSelected"
                                ndict["sourcelist"] = [SourceName]
                                self.sourceWidget._sourceSelectorSlot(ndict)
                                continue
                                if source == "EdfFile":
                                    self.sourceWidget.selectorWidget[source].openFile(SourceName, justloaded=1)
                                else:
                                    self.sourceWidget.selectorWidget[source].openFile(SourceName)
                            except:
                                msg = qt.QMessageBox(self)
                                msg.setIcon(qt.QMessageBox.Critical)
                                txt = "Error: %s\n opening file %s" % (sys.exc_info()[1],SourceName )
                                msg.setInformativeText(txt)
                                msg.setDetailedText(traceback.format_exc())
                                msg.exec_()

                if 'WidgetConfiguration' in ddict[source]:
                    selectorWidget = self.sourceWidget.selectorWidget[source]
                    if hasattr(selectorWidget,'setWidgetConfiguration'):
                        try:
                            selectorWidget.setWidgetConfiguration(ddict[source]['WidgetConfiguration'])
                        except:
                            msg = qt.QMessageBox(self)
                            msg.setIcon(qt.QMessageBox.Critical)
                            txt = "Error: %s\n configuring %s widget" % (sys.exc_info()[1], source )
                            msg.setInformativeText(txt)
                            msg.setDetailedText(traceback.format_exc())
                            msg.exec_()
        if "McaWindow" in ddict:
            self.mcaWindow.setCalibrations(ddict["McaWindow"]["calibrations"])

    def __configureRoi(self, ddict):
        if 'roidict' in ddict:
            if 'roilist' in ddict:
                roilist = ddict['roilist']
                if type(roilist) != type([]):
                    roilist=[roilist]
                roidict = ddict['roidict']
                if self.mcaWindow.roiWidget is None:
                    self.mcaWindow.showRoiWidget(qt.Qt.BottomDockWidgetArea)
                self.mcaWindow.roiWidget.fillFromROIDict(roilist=roilist,
                                                         roidict=roidict)

    def __configureElements(self, ddict):
        if 'Material' in ddict:
            ElementsInfo.Elements.Material.update(ddict['Material'])

    def __configureFit(self, d):
        if 'Configuration' in d:
            self.mcaWindow.advancedfit.configure(d['Configuration'])
            if not self.mcaWindow.advancedfit.isHidden():
                self.mcaWindow.advancedfit._updateTop()
        if 'ConfigDir' in d:
            self.mcaWindow.advancedfit.configDir = d['ConfigDir'] * 1
        if False and ('LastFit' in d):
            if (d['LastFit']['ydata0'] != None) and \
               (d['LastFit']['ydata0'] != 'None'):
                self.mcaWindow.advancedfit.setdata(x=d['LastFit']['xdata0'],
                                                   y=d['LastFit']['ydata0'],
                                              sigmay=d['LastFit']['sigmay0'],
                                              **d['Information'])
                if d['LastFit']['hidden'] == 'False':
                    self.mcaWindow.advancedfit.show()
                    self.mcaWindow.advancedfit.raiseW()
                    if d['LastFit']['fitdone']:
                        try:
                            self.mcaWindow.advancedfit.fit()
                        except:
                            pass
                else:
                    print("hidden")

    def __configureFit(self, d):
        if 'Configuration' in d:
            self.mcaWindow.advancedfit.mcafit.configure(d['Configuration'])
            if not self.mcaWindow.advancedfit.isHidden():
                self.mcaWindow.advancedfit._updateTop()
        if 'ConfigDir' in d:
            self.mcaWindow.advancedfit.configDir = d['ConfigDir'] * 1
        if False and ('LastFit' in d):
            if (d['LastFit']['ydata0'] != None) and \
               (d['LastFit']['ydata0'] != 'None'):
                self.mcaWindow.advancedfit.setdata(x=d['LastFit']['xdata0'],
                                                   y=d['LastFit']['ydata0'],
                                              sigmay=d['LastFit']['sigmay0'],
                                              **d['Information'])
                if d['LastFit']['hidden'] == 'False':
                    self.mcaWindow.advancedfit.show()
                    self.mcaWindow.advancedfit.raiseW()
                    if d['LastFit']['fitdone']:
                        try:
                            self.mcaWindow.advancedfit.fit()
                        except:
                            pass
                else:
                    print("hidden")

    def __configureScanCustomFit(self, ddict):
        pass

    def __configureScanSimpleFit(self, ddict):
        if 'Configuration' in ddict:
            self.scanWindow.scanFit.setConfiguration(ddict['Configuration'])

    def initMenuBar(self):
        if self.options["MenuFile"]:
            #build the actions
            #fileopen
            self.actionOpen = qt.QAction(self)
            self.actionOpen.setText(QString("&Open"))
            self.actionOpen.setIcon(self.Icons["fileopen"])
            self.actionOpen.setShortcut(qt.Qt.CTRL+qt.Qt.Key_O)
            self.actionOpen.triggered[bool].connect(self.onOpen)
            #filesaveas
            self.actionSaveAs = qt.QAction(self)
            self.actionSaveAs.setText(QString("&Save"))
            self.actionSaveAs.setIcon(self.Icons["filesave"])
            self.actionSaveAs.setShortcut(qt.Qt.CTRL+qt.Qt.Key_S)
            self.actionSaveAs.triggered[bool].connect(self.onSaveAs)

            #filesave
            self.actionSave = qt.QAction(self)
            self.actionSave.setText(QString("Save &Default Settings"))
            #self.actionSave.setIcon(self.Icons["filesave"])
            #self.actionSave.setShortcut(qt.Qt.CTRL+qt.Qt.Key_S)
            self.actionSave.triggered[bool].connect(self.onSave)

            #fileprint
            self.actionPrint = qt.QAction(self)
            self.actionPrint.setText(QString("&Print"))
            self.actionPrint.setIcon(self.Icons["fileprint"])
            self.actionPrint.setShortcut(qt.Qt.CTRL+qt.Qt.Key_P)
            self.actionPrint.triggered[bool].connect(self.onPrint)

            #filequit
            self.actionQuit = qt.QAction(self)
            self.actionQuit.setText(QString("&Quit"))
            #self.actionQuit.setIcon(self.Icons["fileprint"])
            self.actionQuit.setShortcut(qt.Qt.CTRL+qt.Qt.Key_Q)
            qApp = qt.QApplication.instance()
            self.actionQuit.triggered.connect(qApp.closeAllWindows)

            #self.menubar = qt.QMenuBar(self)
            self.menuFile= qt.QMenu(self.menuBar())
            self.menuFile.addAction(self.actionOpen)
            self.menuFile.addAction(self.actionSaveAs)
            self.menuFile.addAction(self.actionSave)
            self.menuFile.addSeparator()
            self.menuFile.addAction(self.actionPrint)
            self.menuFile.addSeparator()
            self.menuFile.addAction(self.actionQuit)
            self.menuBar().addMenu(self.menuFile)
            self.menuFile.setTitle("&File")
            self.onInitMenuBar(self.menuBar())

        if self.options["MenuTools"]:
            self.menuTools= qt.QMenu()
            #self.menuTools.setCheckable(1)
            self.menuTools.aboutToShow[()].connect(self.menuToolsAboutToShow)
            self.menuTools.setTitle("&Tools")
            self.menuBar().addMenu(self.menuTools)

        if self.options["MenuWindow"]:
            self.menuWindow= qt.QMenu()
            #self.menuWindow.setCheckable(1)
            self.menuWindow.aboutToShow[()].connect(self.menuWindowAboutToShow)
            self.menuWindow.setTitle("&Window")
            self.menuBar().addMenu(self.menuWindow)

        if self.options["MenuHelp"]:
            self.menuHelp= qt.QMenu(self)
            self.menuHelp.addAction("&Menu", self.onMenuHelp)
            self.menuHelp.addAction("&Data Display HOWTOs", self.onDisplayHowto)
            self.menuHelp.addAction("MCA &HOWTOs",self.onMcaHowto)
            self.menuHelp.addSeparator()
            self.menuHelp.addAction("&About", self.onAbout)
            self.menuHelp.addAction("Changes", self.onChanges)
            self.menuHelp.addAction("About &Qt",self.onAboutQt)
            self.menuBar().addSeparator()
            self.menuHelp.setTitle("&Help")
            self.menuBar().addMenu(self.menuHelp)
            self.menuBrowser    = None
            self.displayBrowser = None
            self.mcaBrowser     = None

    def initSourceBrowser(self):
        self.sourceFrame     = qt.QWidget(self.splitter)
        self.splitter.insertWidget(0, self.sourceFrame)
        self.sourceFrame.setWindowTitle("Source Selector")
        self.sourceFrame.setWindowIcon(self.windowIcon())
        #self.splitter.setResizeMode(self.sourceFrame,qt.QSplitter.KeepSize)
        self.sourceFrameLayout = qt.QVBoxLayout(self.sourceFrame)
        self.sourceFrameLayout.setContentsMargins(0, 0, 0, 0)
        self.sourceFrameLayout.setSpacing(0)
        #layout.setAutoAdd(1)

        sourceToolbar = qt.QWidget(self.sourceFrame)
        layout1       = qt.QHBoxLayout(sourceToolbar)
        #self.line1 = qt.QFrame(sourceToolbar,"line1")
        self.line1 = Line(sourceToolbar)
        self.line1.setFrameShape(qt.QFrame.HLine)
        self.line1.setFrameShadow(qt.QFrame.Sunken)
        self.line1.setFrameShape(qt.QFrame.HLine)
        layout1.addWidget(self.line1)
        #self.closelabel = qt.QLabel(sourceToolbar)
        self.closelabel = PixmapLabel(sourceToolbar)
        self.closelabel.setPixmap(qt.QPixmap(IconDict['close']))
        layout1.addWidget(self.closelabel)
        self.closelabel.setSizePolicy(qt.QSizePolicy(qt.QSizePolicy.Fixed, qt.QSizePolicy.Fixed))
        #self.sourceBrowserTab=qt.QTabWidget(self.sourceFrame)

        self.sourceFrameLayout.addWidget(sourceToolbar)

        #connections
        self.line1.sigLineDoubleClickEvent.connect(self.sourceReparent)
        self.closelabel.sigPixmapLabelMousePressEvent.connect(self.toggleSource)

        #tips
        self.line1.setToolTip("DoubleClick toggles floating window mode")
        self.closelabel.setToolTip("Hides Source Area")

    def sourceReparent(self,ddict = None):
        if self.sourceFrame.parent() is not None:
            self.sourceFrame.setParent(None)
            self.sourceFrame.move(self.cursor().pos())
            self.sourceFrame.show()
        else:
            try:
                self.splitter.insertWidget(0, self.sourceFrame)
            except:
                self.sourceFrame.setParent(self.splitter)

    def initSource(self):
        self.sourceWidget = QDispatcher.QDispatcher(self.sourceFrame)
        self.sourceFrameLayout.addWidget(self.sourceWidget)

    def _startupSelection(self, source, selection):
        self.sourceWidget.sourceSelector.openSource(source)
        if selection is None:
            return

        if len(selection) >= 8:
            if selection[0:8] == "MCA_DATA":
                ddict= {}
                ddict['event'] = "addSelection"
                ddict['SourceName'] = source
                ddict['Key'] = selection
                ddict["selection"] = {'cols': {'y': [1], 'x': [0]}}
                ddict["legend"] = ddict['SourceName'] + ' %s.c.1' %selection
                ddict["SourceType"] =  'SPS'
                self.sourceWidget._addSelectionSlot([ddict])
                self.mcaWindow.control.calbox.setCurrentIndex(2)
                self.mcaWindow.calibration = self.mcaWindow.calboxoptions[2]
                self.mcaWindow.control._calboxactivated("Internal")
        else:
            return
        """
        elif selection == "XIA_DATA":
            ddict= {}
            ddict['event'] = "addSelection"
            ddict['SourceName'] = "armando5"
            ddict['Key'] = selection
            ddict["selection"] = {'rows': {'y': [1], 'x': [0]}}
            ddict["legend"] = ddict['SourceName'] + ' XIA_DATA.c.1'
            ddict["SourceType"] =  'SPS'
            self.sourceWidget._addSelectionSlot([ddict])
        """

    def menuToolsAboutToShow(self):
        if DEBUG:
            print("menu ToolsAboutToShow")
        self.menuTools.clear()
        if self.sourceFrame.isHidden():
            self.menuTools.addAction("Show Source",self.toggleSource)
        else:
            self.menuTools.addAction("Hide Source",self.toggleSource)
        self.menuTools.addAction("Elements   Info",self.__elementsInfo)
        self.menuTools.addAction("Material Transmission",self.__attTool)
        self.menuTools.addAction("Identify  Peaks",self.__peakIdentifier)
        self.menuTools.addAction("Batch   Fitting",self.__batchFitting)
        self.menuTools.addAction("Convert Mca to Edf",self.__mca2EdfConversion)
        #self.menuTools.addAction("Fit to Specfile",self.__fit2SpecConversion)
        self.menuTools.addAction("RGB Correlator",self.__rgbCorrelator)
        if STACK:
            self.menuTools.addAction("ROI Imaging",self.__roiImaging)
        if XIA_CORRECT:
            self.menuTools.addAction("XIA Correct",
                                     self.__xiaCorrect)
        if XRFMC_FLAG:
            self.menuTools.addAction("XMI-MSIM PyMca",
                                     self._xrfmcPyMca)
        if SUMRULES_FLAG:
            self.menuTools.addAction("Sum Rules Tool", self._sumRules)
        if DEBUG:
            print("Fit to Specfile missing")

    def fontdialog(self):
        fontd = qt.QFontDialog.getFont(self)
        if fontd[1]:
            qt.qApp.setFont(fontd[0],1)


    def toggleSource(self,**kw):
        if DEBUG:
            print("toggleSource called")
        if self.sourceFrame.isHidden():
            self.sourceFrame.show()
            self.sourceFrame.raise_()
        else:
            self.sourceFrame.hide()

    def __elementsInfo(self):
        if self.elementsInfo is None:
            self.elementsInfo=ElementsInfo.ElementsInfo(None,"Elements Info")
        if self.elementsInfo.isHidden():
           self.elementsInfo.show()
        self.elementsInfo.raise_()

    def __attTool(self):
        if self.attenuationTool is None:
            self.attenuationTool = MaterialEditor.MaterialEditor(toolmode=True)
        if self.attenuationTool.isHidden():
            self.attenuationTool.show()
        self.attenuationTool.raise_()

    def __peakIdentifier(self):
        if self.identifier is None:
            self.identifier=PeakIdentifier.PeakIdentifier(energy=5.9,
                                useviewer=1)
            self.identifier.myslot()
        if self.identifier.isHidden():
            self.identifier.show()
        self.identifier.raise_()

    def __batchFitting(self):
        if self.__batch is None:
            self.__batch = PyMcaBatch.McaBatchGUI(fl=0,actions=1)
        if self.__batch.isHidden():
            self.__batch.show()
        self.__batch.raise_()

    def __mca2EdfConversion(self):
        if self.__mca2Edf is None:
            self.__mca2Edf = Mca2Edf.Mca2EdfGUI(fl=0,actions=1)
        if self.__mca2Edf.isHidden():
            self.__mca2Edf.show()
        self.__mca2Edf.raise_()

    def __fit2SpecConversion(self):
        if self.__fit2Spec is None:
            self.__fit2Spec = Fit2Spec.Fit2SpecGUI(fl=0,actions=1)
        if self.__fit2Spec.isHidden():
            self.__fit2Spec.show()
        self.__fit2Spec.raise_()

    def __rgbCorrelator(self):
        if self.__correlator is None:
            self.__correlator = []
        fileTypeList = ["Batch Result Files (*dat)",
                        "EDF Files (*edf)",
                        "EDF Files (*ccd)",
                        "All Files (*)"]
        message = "Open ONE Batch result .dat file or SEVERAL EDF files"
        filelist = self.__getStackOfFiles(fileTypeList, message)
        if not(len(filelist)):
            return
        filelist.sort()
        self.sourceWidget.sourceSelector.lastInputDir = os.path.dirname(filelist[0])
        PyMcaDirs.inputDir = os.path.dirname(filelist[0])
        self.__correlator.append(PyMcaPostBatch.PyMcaPostBatch())
        for correlator in self.__correlator:
            if correlator.isHidden():
                correlator.show()
            correlator.raise_()
        self.__correlator[-1].sigRGBCorrelatorSignal.connect( \
                self._deleteCorrelator)

        if len(filelist) == 1:
            correlator.addBatchDatFile(filelist[0])
        else:
            correlator.addFileList(filelist)

    def __sumRules(self):
        if self.__correlator is None:
            self.__correlator = []


    def _deleteCorrelator(self, ddict):
        n = len(self.__correlator)
        if ddict['event'] == "RGBCorrelatorClosed":
            for i in range(n):
                if id(self.__correlator[i]) == ddict["id"]:
                    self.__correlator[i].deleteLater()
                    del self.__correlator[i]
                    break

    def __getStackOfFiles(self, typelist, message="", getfilter=False):
        wdir = PyMcaDirs.inputDir
        fileTypeList = typelist
        filterused = None
        if False and PyMcaDirs.nativeFileDialogs:
            #windows cannot handle thousands of files in a file dialog
            filetypes = ""
            for filetype in fileTypeList:
                filetypes += filetype+"\n"
            filelist = qt.QFileDialog.getOpenFileNames(self,
                        message,
                        wdir,
                        filetypes)
            if not len(filelist):
                if getfilter:
                    return [], filterused
                else:
                    return []
            else:
                sample  = qt.safe_str(filelist[0])
                for filetype in fileTypeList:
                    ftype = filetype.replace("(", "").replace(")","")
                    extensions = ftype.split()[2:]
                    for extension in extensions:
                        if sample.endswith(extension[-3:]):
                            filterused = filetype
                            break
        else:
            fdialog = qt.QFileDialog(self)
            fdialog.setModal(True)
            fdialog.setWindowTitle(message)
            if hasattr(qt, "QStringList"):
                strlist = qt.QStringList()
            else:
                strlist = []
            for filetype in fileTypeList:
                strlist.append(filetype.replace("(","").replace(")",""))
            if hasattr(fdialog, "setFilters"):
                fdialog.setFilters(strlist)
            else:
                fdialog.setNameFilters(strlist)
            fdialog.setFileMode(fdialog.ExistingFiles)
            fdialog.setDirectory(wdir)
            if QTVERSION > '4.3.0':
                history = fdialog.history()
                if len(history) > 6:
                    fdialog.setHistory(history[-6:])
            ret = fdialog.exec_()
            if ret == qt.QDialog.Accepted:
                filelist = fdialog.selectedFiles()
                if getfilter:
                    filterused = qt.safe_str(fdialog.selectedFilter())
                fdialog.close()
                del fdialog
            else:
                fdialog.close()
                del fdialog
                if getfilter:
                    return [], filterused
                else:
                    return []
        filelist = [qt.safe_str(x) for x in filelist]
        if getfilter:
            return filelist, filterused
        else:
            return filelist


    def __roiImaging(self):
        if self.__imagingTool is None:
            rgbWidget = None
            try:
                widget = QStackWidget.QStackWidget(mcawidget=self.mcaWindow,
                                                   rgbwidget=rgbWidget,
                                                   master=True)
                widget.notifyCloseEventToWidget(self)
                self.__imagingTool = id(widget)
                self._widgetDict[self.__imagingTool] = widget
                #w = StackSelector.StackSelector(self)
                #stack = w.getStack()
                widget.loadStack()
                widget.show()
            except IOError:
                widget = None
                del self._widgetDict[self.__imagingTool]
                self.__imagingTool = None
                msg = qt.QMessageBox(self)
                msg.setIcon(qt.QMessageBox.Critical)
                txt = "Input Output Error: %s" % (sys.exc_info()[1])
                msg.setInformativeText(txt)
                msg.setDetailedText(traceback.format_exc())
                msg.exec_()
                return
            except:
                widget = None
                del self._widgetDict[self.__imagingTool]
                self.__imagingTool = None
                msg = qt.QMessageBox(self)
                msg.setIcon(qt.QMessageBox.Critical)
                txt = "Error info = %s" % (sys.exc_info()[1])
                msg.setInformativeText(txt)
                msg.setDetailedText(traceback.format_exc())
                msg.exec_()
                return
        else:
            widget = self._widgetDict[self.__imagingTool]
            if widget.isHidden():
                widget.show()
            widget.raise_()


    def customEvent(self, event):
        if hasattr(event, 'dict'):
            ddict = event.dict
            if 'event' in ddict:
                if ddict['event'] == "closeEventSignal":
                    if ddict['id'] in self._widgetDict:
                        if ddict['id'] == self.__imagingTool:
                            self.__imagingTool = None
                        del self._widgetDict[ddict['id']]

    def __xiaCorrect(self):
        XiaCorrect.mainGUI(qt.qApp)

    def _xrfmcPyMca(self):
        if self._xrfmcTool is None:
            self._xrfmcTool = XRFMCPyMca.XRFMCPyMca()
        self._xrfmcTool.show()
        self._xrfmcTool.raise_()

    def _sumRules(self):
        if self._sumRulesTool is None:
            self._sumRulesTool = SumRulesTool.SumRulesWindow()
        self._sumRulesTool.show()
        self._sumRulesTool.raise_()

    def onOpen(self):
        self.openMenu.exec_(self.cursor().pos())

    def onSave(self):
        self._saveAs()

    def onSaveAs(self):
        index = self.mainTabWidget.currentIndex()
        text  = str(self.mainTabWidget.tabText(index))
        self.saveMenu = qt.QMenu()
        self.saveMenu.addAction("PyMca Configuration", self._onSaveAs)
        if text.upper() == 'MCA':
            self.saveMenu.addAction("Active Mca",
                             self.mcaWindow._saveIconSignal)
        elif text.upper() == 'SCAN':
            self.saveMenu.addAction("Active Scan",
                             self.scanWindow._saveIconSignal)
        elif text in self.imageWindowDict.keys():
            self.saveMenu.addAction("Active Image",
                  self.imageWindowDict[text].graphWidget._saveIconSignal)
        self.saveMenu.exec_(self.cursor().pos())

    def _onSaveAs(self):
        cwd = os.getcwd()
        outfile = qt.QFileDialog(self)
        outfile.setFilter('PyMca  *.ini')
        outfile.setFileMode(outfile.AnyFile)
        outfile.setAcceptMode(qt.QFileDialog.AcceptSave)

        if os.path.exists(self.configDir):
            cwd =self.configDir
        outfile.setDirectory(cwd)
        ret = outfile.exec_()
        if ret:
            filterused = qt.safe_str(outfile.selectedFilter()).split()
            extension = ".ini"
            outdir=qt.safe_str(outfile.selectedFiles()[0])
            try:
                outputDir  = os.path.dirname(outdir)
            except:
                outputDir  = "."
            try:
                outputFile = os.path.basename(outdir)
            except:
                outputFile  = "PyMca.ini"
            outfile.close()
            del outfile
        else:
            outfile.close()
            del outfile
            return
        #always overwrite for the time being
        if len(outputFile) < len(extension[:]):
            outputFile += extension[:]
        elif outputFile[-4:] != extension[:]:
            outputFile += extension[:]
        filename = os.path.join(outputDir, outputFile)
        if os.path.exists(filename):
            try:
                os.remove(filename)
            except IOError:
                msg = qt.QMessageBox(self)
                msg.setIcon(qt.QMessageBox.Critical)
                txt = "Input Output Error: %s" % (sys.exc_info()[1])
                msg.setInformativeText(txt)
                msg.setDetailedText(traceback.format_exc())
                msg.exec_()
                return
        try:
            self._saveAs(filename)
            self.configDir = outputDir
        except:
            msg = qt.QMessageBox(self)
            msg.setIcon(qt.QMessageBox.Critical)
            msg.setText("Error Saving Configuration: %s" % (sys.exc_info()[1]))
            msg.exec_()
            return

    def _saveAs(self, filename=None):
        if filename is None:
            filename = self.__getDefaultSettingsFile()
        self.saveConfig(self.getConfig(), filename)

    def __getDefaultSettingsFile(self):
        filename = "PyMca.ini"
        if sys.platform == 'win32':
            # recipe based on: http://bugs.python.org/issue1763#msg62242
            dll = ctypes.windll.shell32
            buf = ctypes.create_unicode_buffer(MAX_PATH + 1)
            if dll.SHGetSpecialFolderPathW(None, buf, 0x0005, False):
                directory = buf.value
            else:
                # the above should have worked
                home = os.getenv('USERPROFILE')
                try:
                    l = len(home)
                    directory = os.path.join(home, "My Documents")
                except:
                    home = '\\'
                    directory = '\\'
                #print home
                #print directory
            if os.path.isdir('%s' % directory):
                directory = os.path.join(directory, "PyMca")
            else:
                #print "My Documents is not there"
                directory = os.path.join(home, "PyMca")
            if not os.path.exists('%s' % directory):
                #print "PyMca directory not present"
                os.mkdir('%s' % directory)
            #print filename
            finalfile = os.path.join(directory, filename)
            #print finalfile
        else:
            home = os.getenv('HOME')
            directory = os.path.join(home, "PyMca")
            if not os.path.exists('%s' % directory):
                os.mkdir('%s' % directory)
            finalfile =  os.path.join(directory, filename)
        return finalfile

    def loadTrainingData(self):
        try:
            source = os.path.join(PyMcaDataDir.PYMCA_DATA_DIR,
                                    'XRFSpectrum.mca')
            self.sourceWidget.sourceSelector.openSource(source)
        except:
            msg = qt.QMessageBox(self)
            msg.setIcon(qt.QMessageBox.Critical)
            msg.setWindowTitle("Error opening data source")
            msg.setText("Cannot open data source %s" % source)
            msg.setInformativeText(str(sys.exc_info()[1]))
            msg.setDetailedText(traceback.format_exc())
            msg.exec_()

    def openSource(self,index=0):
        if DEBUG:
            print("index = %d " % index)
        if index <= 0:
            outfile = qt.QFileDialog(self)
            outfile.setWindowTitle("Select PyMca Configuration File")
            if os.path.exists(self.configDir):
                outfile.setDirectory(self.configDir)
            if hasattr(outfile, "setFilters"):
                outfile.setFilters(['PyMca  *.ini'])
            else:
                outfile.setNameFilters(['PyMca  *.ini'])
            outfile.setFileMode(outfile.ExistingFile)
            ret = outfile.exec_()
            if ret:
                filename = qt.safe_str(outfile.selectedFiles()[0])
                outfile.close()
                del outfile
            else:
                outfile.close()
                del outfile
                return
            currentConfigDict = ConfigDict.ConfigDict()
            self.configDir  = os.path.dirname(filename)
            currentConfigDict.read(filename)
            self.setConfig(currentConfigDict)
            return
        else:
            index -= 1
        source = SOURCESLIST[index]
        if self.sourceFrame.isHidden():
            self.sourceFrame.show()
        self.sourceFrame.raise_()
        self.sourceBrowserTab.showPage(self.sourceWidget[source])
        qApp = qt.QApplication.instance()
        qApp.processEvents()
        self.sourceWidget[source].openFile()

    def onMenuHelp(self):
        if self.menuBrowser is None:
            self.menuBrowser= qt.QTextBrowser()
            self.menuBrowser.setWindowTitle(QString("Main Menu Help"))
            ddir=PyMcaDataDir.PYMCA_DOC_DIR
            if not os.path.exists(os.path.join(ddir,"HTML","Menu.html")):
                ddir = os.path.dirname(ddir)
            self.menuBrowser.setSearchPaths([os.path.join(ddir,"HTML")])
            self.menuBrowser.setSource(qt.QUrl(QString("Menu.html")))
            self.menuBrowser.show()
        if self.menuBrowser.isHidden():
            self.menuBrowser.show()
        self.menuBrowser.raise_()

    def onDisplayHowto(self):
        if self.displayBrowser is None:
            self.displayBrowser= qt.QTextBrowser()
            self.displayBrowser.setWindowTitle(QString("Data Display HOWTO"))
            ddir=PyMcaDataDir.PYMCA_DOC_DIR
            if not os.path.exists(os.path.join(ddir,"HTML","Display-HOWTO.html")):
                ddir = os.path.dirname(ddir)
            self.displayBrowser.setSearchPaths([os.path.join(ddir,"HTML")])
            self.displayBrowser.setSource(qt.QUrl(QString("Display-HOWTO.html")))
            self.displayBrowser.show()
        if self.displayBrowser.isHidden():
            self.displayBrowser.show()
        self.displayBrowser.raise_()

    def onMcaHowto(self):
        if self.mcaBrowser is None:
            self.mcaBrowser= MyQTextBrowser()
            self.mcaBrowser.setWindowTitle(QString("MCA HOWTO"))
            ddir=PyMcaDataDir.PYMCA_DOC_DIR
            if not os.path.exists(ddir+"/HTML"+"/MCA-HOWTO.html"):
                ddir = os.path.dirname(ddir)
            self.mcaBrowser.setSearchPaths([os.path.join(ddir,"HTML"),
                                            os.path.join(ddir,"HTML", "PyMCA_files"),
                                            os.path.join(ddir,"HTML", "images")])
            self.mcaBrowser.setSource(qt.QUrl(QString("MCA-HOWTO.html")))
            #f = open(os.path.join(dir,"HTML","MCA-HOWTO.html"))
            #self.mcaBrowser.setHtml(f.read())
            #f.close()
            self.mcaBrowser.show()
        if self.mcaBrowser.isHidden():
            self.mcaBrowser.show()
        self.mcaBrowser.raise_()

    def onAbout(self):
        qt.QMessageBox.about(self, "PyMca",
                "PyMca Application\nVersion: "+__version__)
        #self.onDebug()

    def onChanges(self):
        if self.changeLog is None:
            self.changeLog = qt.QTextEdit()
            self.changeLog.setCursor(self.cursor())
            self.changeLog.setWindowTitle("PyMCA %s Changes" % __version__)
            self.changeLog.setWindowIcon(qt.QIcon(qt.QPixmap(IconDict['gioconda16'])))
            # Does this belong to the data dir or the doc dir?
            mpath = PyMcaDataDir.PYMCA_DATA_DIR
            fname = os.path.join(mpath,'changelog.txt')
            if not os.path.exists(fname):
               while len(mpath) > 3:
                 fname = os.path.join(mpath,'changelog.txt')
                 #print "looking for ", fname
                 if not os.path.exists(fname):
                     mpath = os.path.dirname(mpath)
                 else:
                     break
            if os.path.exists(fname):
                self.log = ChangeLog.ChangeLog(textfile='changelog.txt')
                self.changeLog.setDocument(self.log)
                self.changeLog.setMinimumWidth(500)
            else:
                self.log = ChangeLog.ChangeLog()
                self.log.setPlainText('Cannot find file changelog.txt')
        self.changeLog.show()

    def onDebug(self):
        print("Module name PyQt  ",qt.PYQT_VERSION_STR)
        for module in sys.modules.values():
            try:
                if 'Revision' in module.__revision__:
                    if module.__name__ != "__main__":
                        print("Module name = ",module.__name__,module.__revision__.replace("$",""))
            except:
                pass

    def onPrint(self):
        if DEBUG:
            print("onPrint called")
        if not self.scanWindow.isHidden():
            self.scanWindow.printGraph()
            return

        if not self.__useTabWidget:
            self.mcaWindow.show()
            self.mcaWindow.raise_()
        else:
            self.mainTabWidget.setCurrentWidget(self.mcaWindow)
        self.mcaWindow.printGraph()

if 0:

    #
    # GraphWindow operations
    #
    def openGraph(self,name="MCA Graph"):
            """
            Creates a new GraphWindow on the MDI
            """
            self.setFollowActiveWindow(0)

            #name= self.__getNewGraphName()
            if name == "MCA Graph":
                graph= McaWindow.McaWindow(self.mdi, name=name)
            graph.windowClosed[()].connect(self.closeGraph)
            graph.show()

            if len(self.mdi.windowList())==1:
                    graph.showMaximized()
            else:   self.windowTile()

            self.setFollowActiveWindow(1)

    def getActiveGraph(self):
            """
            Return active GraphWindow instance or a new one
            """
            graph= self.mdi.activeWindow()
            if graph is None:
                    graph= self.openGraph()
            return graph

    def getGraph(self, name):
            """
            Return GraphWindow instance indexed by name
            Or None if not found
            """
            for graph in self.mdi.windowList():
                if qt.safe_str(graph.caption())== name:
                    return graph
            return None

    def closeGraph(self, name):
            """
            Called after a graph is closed
            """
            print("closeGraph", name)

    def __getGraphNames(self):
            return [ str(window.caption()) for window in self.mdi.windowList() ]


    def __getNewGraphName(self):
            names= self.__getGraphNames()
            idx= 0
            while "Graph %d"%idx in names:
                    idx += 1
            return "Graph %d"%(idx)

class MyQTextBrowser(qt.QTextBrowser):
    def setSource(self, name):
        if name == QString("./PyMCA.html") or ("PyMCA.html" in ("%s" % name)):
            if sys.platform == 'win32':
                ddir=PyMcaDataDir.PYMCA_DOC_DIR
                if not os.path.exists(os.path.join(ddir, "HTML", "PyMCA.html")):
                    ddir = os.path.dirname(ddir)
                cmd = os.path.join(ddir,"HTML", "PyMCA.pdf")
                os.system('"%s"' % cmd)
                return
            try:
                self.report.show()
            except:
                self.report = qt.QTextBrowser()
                self.report.setCaption(QString("PyMca Report"))
                ddir=PyMcaDataDir.PYMCA_DOC_DIR
                self.report.mimeSourceFactory().addFilePath(QString(ddir+"/HTML"))
                self.report.mimeSourceFactory().addFilePath(QString(ddir+"/HTML/PyMCA_files"))
                self.report.setSource(name)
            if self.report.isHidden():self.report.show()
            self.report.raiseW()
        else:
            qt.QTextBrowser.setSource(self, name)

class Line(qt.QFrame):
    sigLineDoubleClickEvent = qt.pyqtSignal(object)
    def mouseDoubleClickEvent(self,event):
        if DEBUG:
            print("Double Click Event")
        ddict={}
        ddict['event']="DoubleClick"
        ddict['data'] = event
        self.sigLineDoubleClickEvent.emit(ddict)

class PixmapLabel(qt.QLabel):
    sigPixmapLabelMousePressEvent = qt.pyqtSignal(object)
    def mousePressEvent(self,event):
        if DEBUG:
            print("Mouse Press Event")
        ddict={}
        ddict['event']="MousePress"
        ddict['data'] = event
        self.sigPixmapLabelMousePressEvent.emit(ddict)

if __name__ == '__main__':
    PROFILING = 0
    if PROFILING:
        import profile
        import pstats
    PyMcaMainWidgetInstance = PyMcaMain(**keywords)
    if nativeFileDialogs is not None:
        PyMcaDirs.nativeFileDialogs = nativeFileDialogs
    if debugreport:
        PyMcaMainWidgetInstance.onDebug()
    app.lastWindowClosed.connect(app.quit)

    splash.finish(PyMcaMainWidgetInstance)
    PyMcaMainWidgetInstance.show()
    PyMcaMainWidgetInstance.raise_()
    PyMcaMainWidgetInstance.mcaWindow.replot()

    #try to interpret rest of command line arguments as data sources
    try:
        for source in args:
            PyMcaMainWidgetInstance.sourceWidget.sourceSelector.openSource(source)
    except:
        msg = qt.QMessageBox(PyMcaMainWidgetInstance)
        msg.setIcon(qt.QMessageBox.Critical)
        msg.setWindowTitle("Error opening data source")
        msg.setText("Cannot open data source %s" % source)
        msg.setInformativeText(str(sys.exc_info()[1]))
        msg.setDetailedText(traceback.format_exc())
        msg.exec_()

    if PROFILING:
        profile.run('sys.exit(app.exec_())',"test")
        p=pstats.Stats("test")
        p.strip_dirs().sort_stats(-1).print_stats()
    else:
        sys.exit(app.exec_())
<|MERGE_RESOLUTION|>--- conflicted
+++ resolved
@@ -172,13 +172,9 @@
     #import Object3D.SceneGLWindow as SceneGLWindow
     import PyMca5.PyMcaGui.pymca.PyMcaGLWindow as SceneGLWindow
     OBJECT3D = False
-<<<<<<< HEAD
-    if ("PyQt4.QtOpenGL" in sys.modules) or ("PySide.QtOpenGL") in sys.modules or "PyQt5.QtOpenGL" in sys.modules:
-=======
     if ("PyQt4.QtOpenGL" in sys.modules) or \
        ("PySide.QtOpenGL") in sys.modules or \
        ("PyQt5.QtOpenGL") in sys.modules:
->>>>>>> 842604df
         OBJECT3D = True
 except:
     OBJECT3D = False
