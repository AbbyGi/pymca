--- conflicted
+++ resolved
@@ -76,14 +76,8 @@
                 print("Cannot find file McaTheory.cfg")
                 raise IOError("File %s does not exist" % initdict)
         else:
-<<<<<<< HEAD
             if os.path.exists(initdict.split('::')[0]):
                 self.config = ConfigDict.ConfigDict(filelist = initdict)
-=======
-            if os.path.exists(initdict) or \
-               os.path.exists(initdict.split("::")[0]):
-                self.config = ConfigDict.ConfigDict(filelist=initdict)
->>>>>>> b736043f
             else:
                 raise IOError("File %s does not exist" % initdict)
                 self.config = {}
