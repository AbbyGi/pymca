#/*##########################################################################
# Copyright (C) 2004-2014 European Synchrotron Radiation Facility
#
# This file is part of the PyMca X-ray Fluorescence Toolkit developed at
# the ESRF by the Software group.
#
# This toolkit is free software; you can redistribute it and/or modify it
# under the terms of the GNU General Public License as published by the Free
# Software Foundation; either version 2 of the License, or (at your option)
# any later version.
#
# PyMca is distributed in the hope that it will be useful, but WITHOUT ANY
# WARRANTY; without even the implied warranty of MERCHANTABILITY or FITNESS
# FOR A PARTICULAR PURPOSE.  See the GNU General Public License for more
# details.
#
# You should have received a copy of the GNU General Public License along with
# PyMca; if not, write to the Free Software Foundation, Inc.,
# 51 Franklin Street, Fifth Floor, Boston, MA 02110-1301 USA.
#
# PyMca follows the dual licensing model of Riverbank's PyQt and cannot be
# used as a free plugin for a non-free program.
#
# Please contact the ESRF industrial unit (industry@esrf.fr) if this license
# is a problem for you.
#############################################################################*/
__author__ = "T. Rueter - ESRF Data Analysis"
from PyMca import PyMcaQt as qt
from PyMca.PyMca_Icons import IconDict

if hasattr(qt, "QString"):
    QString = qt.QString
elif hasattr(qt, "safe_str"):
    QString = qt.safe_str
else:
    QString= str

if hasattr(qt, 'QVariant'):
    QVariant = qt.QVariant
else:
    def QVariant(x=None):
        return x

def convertToPyObject(x):
    if hasattr(x, "toPyObject"):
        return x.toPyObject()
    else:
        return x

DEBUG = 0

# Build all symbols
# Curtesy of the pyqtgraph project
Symbols = dict([(name, qt.QPainterPath()) for name in ['o', 's', 't', 'd', '+', 'x']])
Symbols['o'].addEllipse(qt.QRectF(.1, .1, .8, .8))
Symbols['s'].addRect(qt.QRectF(.1, .1, .8, .8))

coords = {
    't': [(0.5, 0.), (.1,.8), (.9, .8)],
    'd': [(0.1, 0.5), (0.5, 0.), (0.9, 0.5), (0.5, 1.)],
    '+': [(0.0, 0.40), (0.40, 0.40), (0.40, 0.), (0.60, 0.),
          (0.60, 0.40), (1., 0.40), (1., 0.60), (0.60, 0.60),
          (0.60, 1.), (0.40, 1.), (0.40, 0.60), (0., 0.60)],
    'x': [(0.0, 0.40), (0.40, 0.40), (0.40, 0.), (0.60, 0.),
          (0.60, 0.40), (1., 0.40), (1., 0.60), (0.60, 0.60),
          (0.60, 1.), (0.40, 1.), (0.40, 0.60), (0., 0.60)]
}
for s, c in coords.items():
    Symbols[s].moveTo(*c[0])
    for x,y in c[1:]:
        Symbols[s].lineTo(x, y)
    Symbols[s].closeSubpath()
tr = qt.QTransform()
tr.rotate(45)
Symbols['x'].translate(qt.QPointF(-0.5,-0.5))
Symbols['x'] = tr.map(Symbols['x'])
Symbols['x'].translate(qt.QPointF(0.5,0.5))

class LegendIcon(qt.QWidget):

    def __init__(self, parent=None):
        qt.QWidget.__init__(self, parent)
        # Visibilities
        self.showLine   = True
        self.showSymbol = True

        # Line attributes
        self.lineStyle = qt.Qt.SolidLine
        self.lineWidth = 1.
        self.lineColor = qt.Qt.green

        self.symbol     = ''
        # Symbol attributes
        self.symbolStyle = qt.Qt.SolidPattern
        self.symbolColor = qt.Qt.green
        self.symbolOutlineBrush = qt.QBrush(qt.Qt.white)

        # Control widget size: sizeHint "is the only acceptable
        # alternative, so the widget can never grow or shrink"
        # (c.f. Qt Doc, enum QSizePolicy::Policy)
        self.setSizePolicy(qt.QSizePolicy.Fixed,
                           qt.QSizePolicy.Fixed)

    def sizeHint(self):
        return qt.QSize(50,15)

    # Modify Symbol
    def setSymbol(self, symbol):
        symbol = qt.safe_str(symbol)
        if symbol not in Symbols:
            raise ValueError("Unknown symbol: <%s>" % symbol)
        self.symbol = symbol
        # self.update() after set...?
        # Does not seem necessary

    def setSymbolColor(self, color):
        '''
        :param color: determines the symbol color
        :type style: qt.QColor
        '''
        self.symbolColor = qt.QColor(color)

    def setSymbolStyle(self, style):
        '''
        :param style: Must be in Qt.BrushStyle
        :type style: int

        Possible joices are:
          Qt.NoBrush
          Qt.SolidPattern
          Qt.Dense1Pattern
          Qt.Dense2Pattern
          Qt.Dense3Pattern
          Qt.Dense4Pattern
          Qt.Dense5Pattern
          Qt.Dense6Pattern
          Qt.Dense7Pattern
          Qt.HorPattern
          Qt.VerPattern
          Qt.CrossPattern
          Qt.BDiagPattern
          Qt.FDiagPattern
          Qt.DiagCrossPattern
          Qt.LinearGradientPattern
          Qt.ConicalGradientPattern
          Qt.RadialGradientPattern
        '''
        if style not in list(range(18)):
            raise ValueError('Unknown style: %d')
        self.symbolStyle = int(style)

    # Modify Line
    def setLineColor(self, color):
        self.lineColor = qt.QColor(color)

    def setLineWidth(self, width):
        self.lineWidth = float(width)

    def setLineStyle(self, style):
        '''
        :param style: Must be in Qt.PenStyle
        :type style: int

        Possible joices are:
          Qt.NoPen
          Qt.SolidLine
          Qt.DashLine
          Qt.DotLine
          Qt.DashDotLine
          Qt.DashDotDotLine
          Qt.CustomDashLine
        '''
        if style not in list(range(7)):
            raise ValueError('Unknown style: %d')
        self.lineStyle = int(style)

    # Paint
    def paintEvent(self, event):
        '''
        :param event: event
        :type event: QPaintEvent
        '''
        painter = qt.QPainter(self)
        self.paint(painter, event.rect(), self.palette())

    def paint(self, painter, rect, palette):
        painter.save()
        painter.setRenderHint(qt.QPainter.Antialiasing)
        # Scale painter to the icon height
        # current -> width = 2.5, height = 1.0
        scale  = float(self.height())
        ratio  = float(self.width()) / scale
        painter.scale(scale,
                      scale)
        symbolOffset = qt.QPointF(.5*(ratio-1.), 0.)
        # Determine and scale offset
        offset = qt.QPointF(
                    float(rect.left())/scale,
                    float(rect.top())/scale)
        # Draw BG rectangle (for debugging)
        #bottomRight = qt.QPointF(
        #    float(rect.right())/scale,
        #    float(rect.bottom())/scale)               
        #painter.fillRect(qt.QRectF(offset, bottomRight),
        #                 qt.QBrush(qt.Qt.green))
        llist = []
        if self.showLine:
            linePath = qt.QPainterPath()
            linePath.moveTo(0.,0.5)
            linePath.lineTo(ratio,0.5)
            #linePath.lineTo(2.5,0.5)
            linePen = qt.QPen(
                qt.QBrush(self.lineColor),
                (self.lineWidth / self.height()),
                self.lineStyle,
                qt.Qt.FlatCap
            )
            llist.append((linePath,
                          linePen,
                          qt.QBrush(self.lineColor)))
        if self.showSymbol and len(self.symbol):
            # PITFALL ahead: Let this be a warning to others
            #symbolPath = Symbols[self.symbol]
            # Copy before translate! Dict is a mutable type
            symbolPath = qt.QPainterPath(Symbols[self.symbol])
            symbolPath.translate(symbolOffset)
            symbolBrush = qt.QBrush(
                self.symbolColor,
                self.symbolStyle
            )
            symbolPen = qt.QPen(
                self.symbolOutlineBrush, # Brush
                1./self.height(),        # Width
                qt.Qt.SolidLine          # Style
            )
            llist.append((symbolPath,
                          symbolPen,
                          symbolBrush))
        # Draw
        for path, pen, brush in llist:
            path.translate(offset)
            painter.setPen(pen)
            painter.setBrush(brush)
            painter.drawPath(path)
        painter.restore()

class LegendModel(qt.QAbstractListModel):
    iconColorRole     = qt.Qt.UserRole + 0
    iconLineWidthRole = qt.Qt.UserRole + 1
    showLineRole      = qt.Qt.UserRole + 2
    iconSymbolRole    = qt.Qt.UserRole + 3
    showSymbolRole    = qt.Qt.UserRole + 4
    legendTypeRole    = qt.Qt.UserRole + 5
    selectedRole      = qt.Qt.UserRole + 6
    activeRole        = qt.Qt.UserRole + 7
    
    def __init__(self, legendList=None, parent=None):
        qt.QAbstractListModel.__init__(self, parent)
        if legendList is None:
            legendList = []
        self.legendList = []
        self.insertLegendList(0,legendList)

    def __getitem__(self, idx):
        if idx >= len(self.legendList):
            raise IndexError('list index out of range')
        return self.legendList[idx]

    def rowCount(self, modelIndex=None):
        return len(self.legendList)

    def flags(self, index):
        return qt.Qt.ItemIsEditable |\
               qt.Qt.ItemIsEnabled |\
               qt.Qt.ItemIsSelectable

    def data(self, modelIndex, role):
        if modelIndex.isValid:
            idx = modelIndex.row()
        else:
            return None
        if idx >= len(self.legendList):
            raise IndexError('list index out of range')
        
        item = self.legendList[idx]
        if role == qt.Qt.DisplayRole:
            # Data to be rendered in the form of text
            legend = QString(item[0])
            #return QVariant(legend)
            return legend
        elif role == qt.Qt.SizeHintRole:
            #size = qt.QSize(200,50)
            print('LegendModel -- size hint role not implemented')
            return qt.QSize()
        elif role == qt.Qt.TextAlignmentRole:
            alignment = qt.Qt.AlignVCenter | qt.Qt.AlignLeft
            return alignment
        elif role == qt.Qt.BackgroundRole:
            # Background color, must be QBrush
            if idx%2:
                brush = qt.QBrush(qt.QColor(240,240,240))
            else:
                brush = qt.QBrush(qt.Qt.white)
            return brush
        elif role == qt.Qt.ForegroundRole:
            # ForegroundRole color, must be QBrush
            brush = qt.QBrush(qt.Qt.blue)
            return brush
        elif role == qt.Qt.CheckStateRole:
            return item[2] == qt.Qt.Checked
        elif role == qt.Qt.ToolTipRole or role == qt.Qt.StatusTipRole:
            return ''
        elif role == self.iconColorRole:
            return item[1]['color']
        elif role == self.iconLineWidthRole:
            return item[1]['linewidth']
        elif role == self.iconSymbolRole:
            return item[1]['symbol']
        elif role == self.showLineRole:
            return item[3]
        elif role == self.showSymbolRole:
            return item[4]
        elif role == self.legendTypeRole:
            return 0 # item[4] ..curveType..
        #elif role == qt.Qt.EditRole:
        #    return qt.QString('What now?')
        else:
            print('Unkown role requested: %s',str(role))
            return None

    def setData(self, modelIndex, value, role):
        if modelIndex.isValid:
            idx = modelIndex.row()
        else:
            return None
        if idx >= len(self.legendList):
            #raise IndexError('list index out of range')
            print('setData -- List index out of range, idx: %d'%idx)
            return None

        item = self.legendList[idx]
        try:
            if role == qt.Qt.DisplayRole:
                # Set legend
                item[0] = str(value)
            elif role == self.iconColorRole:
                item[1]['color'] = qt.QColor(value)
            elif role == self.iconLineWidthRole:
                item[1]['linewidth'] = int(value)
            elif role == self.iconSymbolRole:
                item[1]['symbol'] = str(value)
            elif role == qt.Qt.CheckStateRole:
                item[2] = value
            elif role == self.showLineRole:
                item[3] = value
            elif role == self.showSymbolRole:
                item[4] = value
        except ValueError:
            if DEBUG == 1:
                print('Conversion failed:'
                     +'\n\tvalue:',value
                     +'\n\trole:',role)
        # Can that be right? Read docs again..
        self.dataChanged.emit(modelIndex, modelIndex)
        return True

    def insertLegendList(self, row, llist):
        '''        
        :param row: Determines after which row the items are inserted
        :type row: int
        :param llist: Carries the new legend information 
        :type count: list
        '''
        modelIndex = self.createIndex(row,0)
        count = len(llist)
        qt.QAbstractListModel.beginInsertRows(self,
                                              modelIndex,
                                              row,
                                              row+count)
        head = self.legendList[0:row]
        tail = self.legendList[row:]
        new  = []
        for (legend, icon) in llist:
            showLine = True
            showSymbol = True
            curveType  = 0
            active = False
            selected = False
            item = [legend,
                    icon,
                    qt.Qt.Checked,
                    showLine,
                    showSymbol,
                    curveType]
            new.append(item)
        self.legendList = head + new + tail
        qt.QAbstractListModel.endInsertRows(self)
        return True

    def insertRows(self, row, count, modelIndex = qt.QModelIndex()):
        raise NotImplementedError('Use LegendModel.insertLegendList instead')

<<<<<<< HEAD
    def removeRow(self, row):
        return self.removeRows(row, 1)

=======
>>>>>>> 462b11fa
    def removeRows(self, row, count, modelIndex = qt.QModelIndex()):
        length = len(self.legendList)
        if length == 0:
            # Nothing to do..
            return True
        if row < 0 or row >= length:
            raise IndexError('Index out of range -- '
                            +'idx: %d, len: %d'%(idx, length))
        if count == 0:
            return False
        qt.QAbstractListModel.beginRemoveRows(self,
                                              modelIndex,
                                              row,
                                              row+count)
        del(self.legendList[row:row+count])
        qt.QAbstractListModel.endRemoveRows(self)
        return True

    def setEditor(self, event, editor):
        '''
        :param event: String that identifies the editor
        :type event: str
        :param editor: Widget used to change data in the underlying model
        :type editor: QWidget
        '''
        if event not in self.eventList:
            raise ValueError('setEditor -- Event must be in'
                            +'%s'%(str(self.eventList)))
        self.editorDict[event] = editor

class LegendListItemWidget(qt.QAbstractItemDelegate):
        
    # Notice: LegendListItem does NOT inherit
    # from QObject, it cannot emit signals!

    curveType = 0
    imageType = 1

    def __init__(self, parent=None, itemType=0):
        qt.QItemDelegate.__init__(self, parent)

        # Dictionary to render checkboxes
        self.cbDict = {}
        self.labelDict = {}
        self.iconDict = {}

        # Keep checkbox and legend to get sizeHint
        self.checkbox = qt.QCheckBox()
        self.legend = qt.QLabel()
        self.icon = LegendIcon()

        # Context Menu and Editors
        self.contextMenu = None

    def paint(self, painter, option, modelIndex):
        '''
        :param painter:
        :type painter: QPainter
        :param option:
        :type option: QStyleOptionViewItem
        :param modelIndex:
        :type modelIndex: QModelIndex

        Here be docs..
        '''
        #painter.save()
        # Rect geometry
        width  = option.rect.width()
        height = option.rect.height()
        left   = option.rect.left()
        top    = option.rect.top()
        rect = qt.QRect(qt.QPoint(left, top),
                        qt.QSize(width, height))
        rect = option.rect

        # Calculate the icon rectangle
        iconSize = self.icon.sizeHint()
        # Calculate icon position
        x = rect.left() + 2
        y = rect.top() + int(.5*(rect.height()-iconSize.height()))
        iconRect = qt.QRect(qt.QPoint(x,y), iconSize)

        # Calculate label rectangle
        legendSize = qt.QSize(
                        rect.width() - iconSize.width() - 30,
                        rect.height())
        # Calculate label position
        x = rect.left() + iconRect.width()
        y = rect.top()
        labelRect = qt.QRect(qt.QPoint(x, y),
                             legendSize)
        labelRect.translate(qt.QPoint(10, 0))

        # Calculate the checkbox rectangle
        x = rect.right() - 30
        y = rect.top()
        chBoxRect = qt.QRect(qt.QPoint(x, y),
                             rect.bottomRight())

        # Remember the rectangles
        idx = modelIndex.row()
        self.iconDict[idx] = iconRect
        self.labelDict[idx] = labelRect

        # Draw background first!
        if option.state & qt.QStyle.State_MouseOver:
            backgroundBrush = option.palette.highlight()
        else:
            backgroundBrush = convertToPyObject(modelIndex.data(qt.Qt.BackgroundRole))
        painter.fillRect(rect, backgroundBrush)
        
        # Draw label
        legendText = convertToPyObject(modelIndex.data(qt.Qt.DisplayRole))
        textBrush  = convertToPyObject(modelIndex.data(qt.Qt.ForegroundRole))
        textAlign  = convertToPyObject(modelIndex.data(qt.Qt.TextAlignmentRole))
        painter.setBrush(textBrush)
        painter.setFont(self.legend.font())
        painter.drawText(labelRect, textAlign, legendText)

        # Draw icon
        iconColor = convertToPyObject(modelIndex.data(LegendModel.iconColorRole))
        iconLineWidth = convertToPyObject(modelIndex.data(LegendModel.iconLineWidthRole))
        iconSymbol = convertToPyObject(modelIndex.data(LegendModel.iconSymbolRole))
        icon = LegendIcon()
        icon.resize(iconRect.size())
        icon.move(iconRect.topRight())
        icon.showSymbol = convertToPyObject(modelIndex.data(LegendModel.showSymbolRole))
        icon.showLine = convertToPyObject(modelIndex.data(LegendModel.showLineRole))
        icon.setSymbolColor(iconColor)
        icon.setLineColor(iconColor)
        icon.setLineWidth(iconLineWidth)
        icon.setSymbol(iconSymbol)
        icon.symbolOutlineBrush = backgroundBrush
        icon.paint(painter, iconRect, option.palette)
        
        # Draw the checkbox
        if convertToPyObject(modelIndex.data(qt.Qt.CheckStateRole)):
            checkState = qt.Qt.Checked
        else:
            checkState = qt.Qt.Unchecked
        # Remember the paint device
        originalPaintDevice = painter.device()
        # Painter needs to end before
        painter.end()
        try:
            cb = self.cbDict[idx]
        except KeyError:
            cb = qt.QCheckBox()
            self.cbDict[idx]= cb
        cb.setCheckState(checkState)
        cb.setGeometry(chBoxRect)
        cb.render(painter.device(),
                             chBoxRect.topLeft(),
                             qt.QRegion(),
                             qt.QWidget.DrawChildren)

        # Reset painter
        painter.begin(originalPaintDevice)
        #painter.restore()
        return

    def editorEvent(self, event, model, option, modelIndex):
        # From the docs:
        # Mouse events are sent to editorEvent()
        # even if they don't start editing of the item.
        if event.button() == qt.Qt.RightButton and self.contextMenu:
            self.contextMenu.exec_(event.globalPos(), modelIndex)
            return True
        elif event.button() == qt.Qt.LeftButton:
            # Check if checkbox was clicked
            for cb in self.cbDict.values():
                cbRect = cb.geometry()
                cbClicked = cbRect.contains(event.pos())
                if cbClicked:
                    break
            if cbClicked:
                # Edit checkbox
                currentState = convertToPyObject(modelIndex.data(qt.Qt.CheckStateRole))
                if currentState:
                    newState = qt.Qt.Unchecked
                else:
                    newState = qt.Qt.Checked
                idx = modelIndex.row()
                self.cbDict[idx].setCheckState(newState)
                model.setData(modelIndex, newState, qt.Qt.CheckStateRole)
            event.ignore()
            return True
        else:
            return qt.QAbstractItemDelegate.editorEvent(self, event, model, option, modelIndex)

    def createEditor(self, parent, option, idx):
        print('### Editor request ###')

    def sizeHint(self, option, idx):
        #return qt.QSize(68,24)
        iconSize = self.icon.sizeHint()
        legendSize = self.legend.sizeHint()
        checkboxSize = self.checkbox.sizeHint()
        height = max([iconSize.height(), legendSize.height(), checkboxSize.height()]) + 4
        width = iconSize.width() + legendSize.width() + checkboxSize.width()
        return qt.QSize(width, height)

class LegendListView(qt.QListView):

    sigMouseClicked = qt.pyqtSignal(object)
    __mouseClickedEvent  = 'mouseClicked'
    __legendClickedEvent = 'legendClicked'
    
    def __init__(self, parent=None, model=None, contextMenu=None):
        qt.QListWidget.__init__(self, parent)
        self.__lastButton   = None
        self.__lastClickPos = None
        self.__lastModelIdx = None
        # Set default delegate
        self.setItemDelegate(LegendListItemWidget())
        # Set default editors
        self.setSizePolicy(qt.QSizePolicy.MinimumExpanding,
                           qt.QSizePolicy.MinimumExpanding)
        # Set edit triggers by hand using self.edit(QModelIndex)
        # in mousePressEvent (better to control than signals)
        self.setEditTriggers(
             qt.QAbstractItemView.NoEditTriggers
        )
        # Control layout
        #self.setBatchSize(2)
        #self.setLayoutMode(qt.QListView.Batched)
        #self.setFlow(qt.QListView.LeftToRight)

        # Control selection
        self.setSelectionMode(qt.QAbstractItemView.ExtendedSelection)

        if model is None:
            model = LegendModel()
        self.setModel(model)
        self.setSelectionModel(qt.QItemSelectionModel(model))
        self.setContextMenu(contextMenu)

    def setLegendList(self, legendList, row=None):
<<<<<<< HEAD
=======
        self.clear()
>>>>>>> 462b11fa
        if row is None:
            row = 0
        model = self.model()
        model.insertLegendList(row, legendList)
        if DEBUG == 1:
            print('LegendListView.setLegendList(legendList) finished')

    def clear(self):
        model = self.model()
        model.removeRows(0,model.rowCount())
        if DEBUG == 1:
            print('LegendListView.clear() finished')

    '''
    def sizeHint(self):
        print('ListView.sizeHint called')
        return qt.QSize(300,500)

    def minimumWidth(self):
        print('ListView.minimumSize called')
        return 500

    def minimumSize(self):
        print('ListView.minimumSize called')
        return qt.QSize(300,500)

    def minimumSizeHint(self):
        print('ListView.minimumSizeHint called')
        return qt.QSize(300,500)
    '''

    def setContextMenu(self, contextMenu=None):#, actionList):
        delegate = self.itemDelegate()
        if isinstance(delegate, LegendListItemWidget) and self.model():
            if contextMenu is None:
                delegate.contextMenu = LegendListContextMenu(self.model())
            else:
                delegate.contextMenu = contextMenu
            
    def __getitem__(self, idx):
        model = self.model()
        try:
            item = model[idx]
        except ValueError:
            item = None
        return item

    def mousePressEvent(self, event):
        self.__lastButton = event.button()
        self.__lastPosition = event.pos()
        qt.QListView.mousePressEvent(self, event)
        # call _handleMouseClick after editing was handled
        # If right click (context menu) is aborted, no
        # signal is emitted..
        self._handleMouseClick(
                self.indexAt(self.__lastPosition))

    def mouseReleaseEvent(self, event):
        if DEBUG == 1:
            print('LegendListView.mouseReleaseEvent -- '
                 +'is overwritten to subpress unwanted '
                 +'behavior in the delegate.')
    
    def _handleMouseClick(self, modelIndex):
        '''
        :param modelIndex: index of the clicked item
        :type modelIndex: QModelIndex

        Distinguish between mouse click on Legend
        and mouse click on CheckBox by setting the
        currentCheckState attribute in LegendListItem.

        Emits signal sigMouseClicked(ddict)
        '''
        if DEBUG == 1:
            print('self._handleMouseClick called')
        if self.__lastButton not in [qt.Qt.LeftButton,
                                     qt.Qt.RightButton]:
            return
        if not modelIndex.isValid():
            print('_handleMouseClick -- Invalid QModelIndex')
            return
        model = self.model()
        idx   = modelIndex.row()

        delegate = self.itemDelegate()
        if isinstance(delegate, LegendListItemWidget):
            cbClicked = False
            for cb in delegate.cbDict.values():
                cbRect = cb.geometry()
                if cbRect.contains(self.__lastPosition):
                    cbClicked = True
                    break

        # TODO: Check for doubleclicks on legend/icon and spawn editors
                
        # item is tupel: (legend, icon, checkState, curveType)
        item  = model[idx]
        ddict = {
            'legend'   : convertToPyObject(modelIndex.data(qt.Qt.DisplayRole)),
            'icon'     : {
                'linewidth' : convertToPyObject(modelIndex.data(LegendModel.iconLineWidthRole)),
                'symbol'    : convertToPyObject(modelIndex.data(LegendModel.iconSymbolRole)),
                'color'     : convertToPyObject(modelIndex.data(LegendModel.legendTypeRole))
            },
            'selected' : convertToPyObject(modelIndex.data(qt.Qt.CheckStateRole)),
            'type'     : convertToPyObject(modelIndex.data())
        }
        if self.__lastButton == qt.Qt.RightButton:
            if DEBUG == 1:
                print('Right clicked')
            ddict['button'] = qt.Qt.RightButton
            ddict['event']  = self.__mouseClickedEvent
        elif cbClicked:
            if DEBUG == 1:
                print('CheckBox clicked')
            ddict['button'] = qt.Qt.LeftButton
            ddict['event']  = self.__mouseClickedEvent
        else:
            if DEBUG == 1:
                print('Legend clicked')
            ddict['button'] = qt.Qt.LeftButton
            ddict['event']  = self.__legendClickedEvent
        if DEBUG == 1:
            print('  idx: %d\n  ddict: %s'%(idx, str(ddict)))
        self.sigMouseClicked.emit(ddict)

class BaseContextMenu(qt.QMenu):
    def __init__(self, model):
        qt.QMenu.__init__(self, parent=None)
        self.model = model
        
    def exec_(self, pos, idx):
        self.__currentIdx = idx
        qt.QMenu.exec_(self, pos)

    def currentIdx(self):
        return self.__currentIdx

class LegendListContextMenu(BaseContextMenu):

    def __init__(self, model):
        BaseContextMenu.__init__(self, model)
        actionList = [('Set Active', self.setActiveAction),
                      ('Toggle points', self.togglePointsAction),
                      ('Toggle lines', self.toggleLinesAction),
                      ('Remove curve', self.removeItemAction)]
        for name, action in actionList:
            self.addAction(name, action)

    def removeItemAction(self):
        idx = self.currentIdx()
        self.model.removeRow(idx.row())
        if DEBUG == 1:
            print('LegendListContextMenu.removeCurveAction called')

    def toggleLinesAction(self):
        idx = self.currentIdx()
        if idx.data(LegendModel.showLineRole):
            model.setData(idx, False, LegendModel.showLineRole)
            if DEBUG == 1:
                print('togglePointsAction -- lines turned off')
        else:
            model.setData(idx, True, LegendModel.showLineRole)
            if DEBUG == 1:
                print('togglePointsAction -- lines turned on')
            
    def togglePointsAction(self):
        idx = self.currentIdx()
        if idx.data(LegendModel.showSymbolRole):
            model.setData(idx, False, LegendModel.showSymbolRole)
            if DEBUG == 1:
                print('togglePointsAction -- Symbols turned off')
        else:
            model.setData(idx, True, LegendModel.showSymbolRole)
            if DEBUG == 1:
                print('togglePointsAction -- Symbols turned on')

    def setActiveAction(self):
        idx = self.currentIdx()
        legend = idx.data(qt.Qt.DisplayRole)
        if DEBUG:
            print('setActiveAction -- active curve:',legend)

class RIXSContextMenu(BaseContextMenu):

    def __init__(self, model):
        BaseContextMenu.__init__(self, model)
        actionList = [('Show histogram', self.showHistogramAction),
                      ('Toggle points', self.removeItemAction)]
        for name, action in actionList:
            self.addAction(name, action)

    def removeItemAction(self):
        idx = self.currentIdx()
        self.model.removeRow(idx.row())
        if DEBUG == 1:
            print('LegendListContextMenu.removeCurveAction called')

    def showHistogramAction(self):
        # TODO
        print('LegendListContextMenu.showHistogramAction called')

class Notifier(qt.QObject):
    def __init__(self):
        qt.QObject.__init__(self)
        self.chk = True

    def signalReceived(self, **kw):
        obj = self.sender()
        print('NOTIFIER -- signal received\n\tsender:',str(obj))

if __name__ == '__main__':
    notifier = Notifier()
<<<<<<< HEAD
    legends = 100*['Legend0', 'Legend1', 'Long Legend 2', 'Foo Legend 3', 'Even Longer Legend 4', 'Short Leg 5']
    colors  = 100*[qt.Qt.darkRed, qt.Qt.green, qt.Qt.yellow, qt.Qt.darkCyan, qt.Qt.blue, qt.Qt.darkBlue, qt.Qt.red]
    #symbols = ['circle', 'triangle', 'utriangle', 'diamond', 'square', 'cross']
    symbols = 100*['o', 't', '+', 'x', 's', 'd']
=======
    legends = ['Legend0', 'Legend1', 'Long Legend 2', 'Foo Legend 3', 'Even Longer Legend 4', 'Short Leg 5']
    colors  = [qt.Qt.darkRed, qt.Qt.green, qt.Qt.yellow, qt.Qt.darkCyan, qt.Qt.blue, qt.Qt.darkBlue, qt.Qt.red]
    #symbols = ['circle', 'triangle', 'utriangle', 'diamond', 'square', 'cross']
    symbols = ['o', 't', '+', 'x', 's', 'd']
>>>>>>> 462b11fa
    app = qt.QApplication([])
    win = LegendListView()
    #win = LegendListContextMenu()
    #win = qt.QWidget()
    #layout = qt.QVBoxLayout()
    #layout.setContentsMargins(0,0,0,0)
    llist = []
    for idx, (l, c, s) in enumerate(zip(legends, colors, symbols)):
        ddict = {
            'color': qt.QColor(c),
            'linewidth': 4,
            'symbol': s,
        }
        legend = l
        llist.append((legend, ddict))
        #item = qt.QListWidgetItem(win)
        #legendWidget = LegendListItemWidget(l)
        #legendWidget.icon.setSymbol(s)
        #legendWidget.icon.setColor(qt.QColor(c))
        #layout.addWidget(legendWidget)
        #win.setItemWidget(item, legendWidget)
    #win = LegendListItemWidget('Some Legend 1')
    #print(llist)
    model = LegendModel(legendList=llist)
    win.setModel(model)
    win.setSelectionModel(qt.QItemSelectionModel(model))
    win.setContextMenu()
    #print('Edit triggers: %d'%win.editTriggers())
    
    #win = LegendListWidget(None, legends)
    #win[0].updateItem(ddict)
    #win.setLayout(layout)
    win.sigMouseClicked.connect(notifier.signalReceived)
    win.show()

    win.clear()
    win.setLegendList(llist)
    
    app.exec_()<|MERGE_RESOLUTION|>--- conflicted
+++ resolved
@@ -400,12 +400,9 @@
     def insertRows(self, row, count, modelIndex = qt.QModelIndex()):
         raise NotImplementedError('Use LegendModel.insertLegendList instead')
 
-<<<<<<< HEAD
     def removeRow(self, row):
         return self.removeRows(row, 1)
 
-=======
->>>>>>> 462b11fa
     def removeRows(self, row, count, modelIndex = qt.QModelIndex()):
         length = len(self.legendList)
         if length == 0:
@@ -644,10 +641,7 @@
         self.setContextMenu(contextMenu)
 
     def setLegendList(self, legendList, row=None):
-<<<<<<< HEAD
-=======
         self.clear()
->>>>>>> 462b11fa
         if row is None:
             row = 0
         model = self.model()
@@ -862,17 +856,10 @@
 
 if __name__ == '__main__':
     notifier = Notifier()
-<<<<<<< HEAD
-    legends = 100*['Legend0', 'Legend1', 'Long Legend 2', 'Foo Legend 3', 'Even Longer Legend 4', 'Short Leg 5']
-    colors  = 100*[qt.Qt.darkRed, qt.Qt.green, qt.Qt.yellow, qt.Qt.darkCyan, qt.Qt.blue, qt.Qt.darkBlue, qt.Qt.red]
-    #symbols = ['circle', 'triangle', 'utriangle', 'diamond', 'square', 'cross']
-    symbols = 100*['o', 't', '+', 'x', 's', 'd']
-=======
     legends = ['Legend0', 'Legend1', 'Long Legend 2', 'Foo Legend 3', 'Even Longer Legend 4', 'Short Leg 5']
     colors  = [qt.Qt.darkRed, qt.Qt.green, qt.Qt.yellow, qt.Qt.darkCyan, qt.Qt.blue, qt.Qt.darkBlue, qt.Qt.red]
     #symbols = ['circle', 'triangle', 'utriangle', 'diamond', 'square', 'cross']
     symbols = ['o', 't', '+', 'x', 's', 'd']
->>>>>>> 462b11fa
     app = qt.QApplication([])
     win = LegendListView()
     #win = LegendListContextMenu()
