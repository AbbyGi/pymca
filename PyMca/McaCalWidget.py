--- conflicted
+++ resolved
@@ -489,10 +489,6 @@
         if DEBUG:
             print("__graphsignal called with dict = ", ddict)
         if ddict['event'] in ['markerClicked', 'markerSelected']:
-<<<<<<< HEAD
-            print(ddict)
-=======
->>>>>>> 9b525706
             if DEBUG:
                 print("Setting marker color")
             marker = int(ddict['label'])
