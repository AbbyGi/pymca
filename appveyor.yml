--- conflicted
+++ resolved
@@ -59,13 +59,8 @@
     # Install the generated wheel package to test it
     - "pip install numpy"
     - "pip install fisx"
-<<<<<<< HEAD
-    - "pip install matplotlib"
-    - "pip install silx --pre --find-links https://silx.gitlab-pages.esrf.fr/bob/silx/"
-=======
-    - "pip install matplotlib==3.0.3"
+    - "pip install matplotlib<=3.1.0"
     - "pip install silx"
->>>>>>> 88505ad1
     - "pip install h5py"
     - "pip install PyQt5"
     - "pip install --pre --no-index --no-cache-dir --find-links dist/ PyMca5"
